--- conflicted
+++ resolved
@@ -16,11 +16,7 @@
     strategy:
       fail-fast: false
       matrix:
-<<<<<<< HEAD
-        platform: [ubuntu-24.04, windows-latest, macos-13, macos-15]
-=======
-        platform: [ubuntu-22.04, windows-latest, macos-15-intel, macos-15]
->>>>>>> 523fa809
+        platform: [ubuntu-24.04, windows-latest, macos-15-intel, macos-15]
     runs-on: ${{ matrix.platform }}
 
     steps:
