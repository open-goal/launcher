[package]
name = "opengoal-launcher"
version = "2.6.3" # APP_VERSION
description = "A frontend for the OpenGOAL project"
authors = ["OpenGOAL"]
license = "ISC"
repository = "https://github.com/open-goal/launcher"
default-run = "opengoal-launcher"
edition = "2021"
rust-version = "1.61"

# See more keys and their definitions at https://doc.rust-lang.org/cargo/reference/manifest.html

[build-dependencies]
tauri-build = { version = "2.0.1", features = [] }

[dependencies]
backtrace = "0.3.74"
chrono = "0.4.39"
dir-diff = "0.3.3"
directories = "5.0.1"
rustc-serialize = "0.3"
fern = { version = "0.7.1", features = ["date-based", "colored"] }
flate2 = "1.0.35"
fs_extra = "1.3.0"
futures-util = "0.3.31"
glob = "0.3.2"
log = "0.4.21"
reqwest = { version = "0.12", features = ["json"] }
rev_buf_reader = "0.3.0"
semver = "1.0.24"
serde = { version = "1.0", features = ["derive"] }
<<<<<<< HEAD
serde_json = "1.0.128"
sysinfo = "0.31.3"
tar = "0.4.42"
tauri = { version = "2.0.1", features = [ "protocol-asset", "devtools"] }
thiserror = "1.0.64"
=======
serde_json = "1.0.134"
sysinfo = "0.33.1"
tar = "0.4.43"
tauri = { version = "1.8.0", features = ["api-all", "devtools", "reqwest-client"] }
thiserror = "2.0.9"
>>>>>>> f58c71fe
tokio = { version = "1", features = ["full"] }
ts-rs = "10.1"
walkdir = "2.5.0"
zip = { version = "2.2.2", features = ["deflate-zlib-ng"] }
zip-extract = "0.2.1"
tempfile = "3.14.0"
native-dialog = "0.7.0"
<<<<<<< HEAD
tokio-util = "0.7.12"
tauri-plugin-fs = "2"
tauri-plugin-shell = "2"
tauri-plugin-dialog = "2"
tauri-plugin-http = "2"
tauri-plugin-clipboard-manager = "2.0.1"
tauri-plugin-os = "2"
tauri-plugin-notification = "2"
tauri-plugin-process = "2"
=======
tokio-util = "0.7.13"

[target.'cfg(target_os = "macos")'.dependencies]
sysctl = "0.6.0"
>>>>>>> f58c71fe

[target.'cfg(windows)'.dependencies]
winreg = "0.52.0"

[target."cfg(not(any(target_os = \"android\", target_os = \"ios\")))".dependencies]
tauri-plugin-global-shortcut = "2"
tauri-plugin-updater = "2"

[features]
# by default Tauri runs in production mode
# when `tauri dev` runs it is executed with `cargo run --no-default-features` if `devPath` is an URL
default = ["custom-protocol"]
# this feature is used used for production builds where `devPath` points to the filesystem
# DO NOT remove this
custom-protocol = ["tauri/custom-protocol"]

[profile.release]
strip = true  # Automatically strip symbols from the binary.<|MERGE_RESOLUTION|>--- conflicted
+++ resolved
@@ -30,19 +30,11 @@
 rev_buf_reader = "0.3.0"
 semver = "1.0.24"
 serde = { version = "1.0", features = ["derive"] }
-<<<<<<< HEAD
-serde_json = "1.0.128"
-sysinfo = "0.31.3"
-tar = "0.4.42"
-tauri = { version = "2.0.1", features = [ "protocol-asset", "devtools"] }
-thiserror = "1.0.64"
-=======
 serde_json = "1.0.134"
 sysinfo = "0.33.1"
 tar = "0.4.43"
-tauri = { version = "1.8.0", features = ["api-all", "devtools", "reqwest-client"] }
+tauri = { version = "2.0.1", features = [ "protocol-asset", "devtools"] }
 thiserror = "2.0.9"
->>>>>>> f58c71fe
 tokio = { version = "1", features = ["full"] }
 ts-rs = "10.1"
 walkdir = "2.5.0"
@@ -50,8 +42,7 @@
 zip-extract = "0.2.1"
 tempfile = "3.14.0"
 native-dialog = "0.7.0"
-<<<<<<< HEAD
-tokio-util = "0.7.12"
+tokio-util = "0.7.13"
 tauri-plugin-fs = "2"
 tauri-plugin-shell = "2"
 tauri-plugin-dialog = "2"
@@ -60,12 +51,9 @@
 tauri-plugin-os = "2"
 tauri-plugin-notification = "2"
 tauri-plugin-process = "2"
-=======
-tokio-util = "0.7.13"
 
 [target.'cfg(target_os = "macos")'.dependencies]
 sysctl = "0.6.0"
->>>>>>> f58c71fe
 
 [target.'cfg(windows)'.dependencies]
 winreg = "0.52.0"
