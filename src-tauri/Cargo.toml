--- conflicted
+++ resolved
@@ -15,13 +15,8 @@
 tauri-build = { version = "2.1.0", features = [] }
 
 [dependencies]
-<<<<<<< HEAD
-plist = "1.7.1"                                                          # ensuring a bug fix for newer rustc versions
-notify-rust = "4.11.6"                                                   # ensuring a bug fix for newer rustc versions
-=======
 plist = "1.7.2" # ensuring a bug fix for newer rustc versions
 notify-rust = "4.11.6" # ensuring a bug fix for newer rustc versions
->>>>>>> ce332ba6
 backtrace = "0.3.74"
 chrono = "0.4.39"
 dir-diff = "0.3.3"
@@ -56,17 +51,9 @@
 tauri-plugin-fs = "2.3.0"
 tauri-plugin-shell = "2.2.2"
 tauri-plugin-dialog = "2.2.2"
-<<<<<<< HEAD
-tauri-plugin-clipboard-manager = "2.2.2"
-tauri-plugin-os = "2.2.1"
-tauri-plugin-process = "2.2.1"
-=======
-tauri-plugin-http = "2.4.4"
 tauri-plugin-clipboard-manager = "2.2.3"
 tauri-plugin-os = "2.2.2"
-tauri-plugin-notification = "2.2.3"
 tauri-plugin-process = "2.2.2"
->>>>>>> ce332ba6
 strum_macros = "0.27.1"
 
 [target.'cfg(target_os = "macos")'.dependencies]
