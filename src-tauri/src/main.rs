#![cfg_attr(
  all(not(debug_assertions), target_os = "windows"),
  windows_subsystem = "windows"
)]

use directories::UserDirs;
use fern::colors::{Color, ColoredLevelConfig};
use tauri::{Manager, RunEvent};
use tokio::sync::OnceCell;
use util::file::create_dir;

use backtrace::Backtrace;
use native_dialog::{MessageDialog, MessageType};
use std::io::Write;

mod cache;
mod commands;
mod config;
mod util;

fn log_crash(panic_info: Option<&std::panic::PanicHookInfo>, error: Option<tauri::Error>) {
  let backtrace = Backtrace::new();
  let log_contents;
  if let Some(panic_info) = panic_info {
    log_contents = format!("panic occurred: {panic_info:?}\n{backtrace:?}");
  } else if let Some(error) = error {
    log_contents = format!("unexpected app error occurred: {error:?}\n{backtrace:?}",);
  } else {
    log_contents = format!("unexpected error occurred: {backtrace:?}");
  }
  log::error!("{}", log_contents);
  if let Some(user_dirs) = UserDirs::new() {
    if let Some(desktop_dir) = user_dirs.desktop_dir() {
      match std::fs::File::create(desktop_dir.join("og-launcher-crash.log")) {
        Ok(mut file) => {
          if let Err(err) = file.write_all(log_contents.as_bytes()) {
            log::error!("unable to log crash report to a file - {:?}", err)
          }
        }
        Err(err) => log::error!("unable to log crash report to a file - {:?}", err),
      }
    }
  }

  let mut dialog_text = format!("Unrecoverable crash occurred!");
  if cfg!(windows) {
    dialog_text = format!("{dialog_text} Ensure you have not uninstalled WebView2: https://developer.microsoft.com/en-us/microsoft-edge/webview2/?form=MA13LH#download");
  }
  dialog_text = format!("{dialog_text}\n\nDetails:\n{log_contents}");

  MessageDialog::new()
    .set_type(MessageType::Error)
    .set_title("OpenGOAL Launcher Crash Info")
    .set_text(&dialog_text)
    .show_alert()
    .unwrap();
}

fn panic_hook(info: &std::panic::PanicHookInfo) {
  log_crash(Some(info), None);
}

static TAURI_APP: OnceCell<tauri::AppHandle> = OnceCell::const_new();

fn main() {
  // In the event that some catastrophic happens, atleast log it out
  // the panic_hook will log to a file in the folder of the executable
  std::panic::set_hook(Box::new(panic_hook));

  let tauri_setup = tauri::Builder::default()
    .plugin(tauri_plugin_updater::Builder::new().build())
    .plugin(tauri_plugin_process::init())
    .plugin(tauri_plugin_notification::init())
    .plugin(tauri_plugin_global_shortcut::Builder::new().build())
    .plugin(tauri_plugin_os::init())
    .plugin(tauri_plugin_clipboard_manager::init())
    .plugin(tauri_plugin_http::init())
    .plugin(tauri_plugin_dialog::init())
    .plugin(tauri_plugin_shell::init())
    .plugin(tauri_plugin_fs::init())
    .setup(|app| {
      let _ = TAURI_APP.set(app.app_handle().clone());

      // Setup Logging
      let log_path = app
        .path()
        .app_log_dir()
        .expect("Could not determine log path")
        .join("app");
      create_dir(&log_path)?;

      // configure colors for the whole line
      let colors_line = ColoredLevelConfig::new()
        .error(Color::Red)
        .warn(Color::Yellow)
        .info(Color::Cyan)
        .debug(Color::Green)
        .trace(Color::White);

      // configure colors for the name of the level.
      // since almost all of them are the same as the color for the whole line, we
      // just copy `colors_line` and overwrite our changes
      let colors_level = colors_line.info(Color::Cyan);

      let log_setup_ok = fern::Dispatch::new()
        // Perform allocation-free log formatting
        .format(move |out, message, record| {
          out.finish(format_args!(
            "{color_line}[{date}][{target}][{level}{color_line}] {message}\x1B[0m",
            color_line = format_args!(
              "\x1B[{}m",
              colors_line.get_color(&record.level()).to_fg_str()
            ),
            date = chrono::Local::now().format("%H:%M:%S"),
            target = record.target(),
            level = colors_level.color(record.level()),
            message = message,
          ));
        })
        // Add blanket level filter -
        .level(log::LevelFilter::Debug)
        // - and per-module overrides
        // .level_for("opengoal-launcher", log::LevelFilter::Debug)
        // Output to stdout, files, and other Dispatch configurations
        .chain(std::io::stdout())
        .chain(fern::DateBased::new(&log_path, "/%Y-%m-%d.log"))
        // Apply globally
        .apply();
      match log_setup_ok {
        Ok(_) => {
          log::info!("Logging Initialized");
          // Truncate rotated log files to '5'
          let mut paths: Vec<_> = std::fs::read_dir(&log_path)?.map(|r| r.unwrap()).collect();
          paths.sort_by_key(|dir| dir.path());
          paths.reverse();
          let mut i = 0;
          for path in paths {
            i += 1;
            if i > 5 {
              log::info!("deleting - {}", path.path().display());
              std::fs::remove_file(path.path())?;
            }
          }
        }
        Err(err) => log::error!("Could not initialize logging {:?}", err),
      };

      // Load the config (or initialize it with defaults)
      //
      // Tauri is pretty cool - you can "manage" as many instances of structs as you want (so long as it's only 1 per type)
      // Then commands can retrieve said managed structs via `tauri::State`
      //
      // This allows us to avoid hacky globals, and pass around information (in this case, the config)
      // to the relevant places
      let config = tokio::sync::Mutex::new(config::LauncherConfig::load_config(
        app.path().app_config_dir(),
      ));
      app.manage(config);
      let cache = tokio::sync::Mutex::new(cache::LauncherCache::default());
      app.manage(cache);
      Ok(())
    })
    .invoke_handler(tauri::generate_handler![
      commands::binaries::extract_and_validate_iso,
      commands::binaries::get_launch_game_string,
      commands::binaries::launch_game,
      commands::binaries::open_repl,
      commands::binaries::run_compiler,
      commands::binaries::run_decompiler,
      commands::binaries::update_data_directory,
      commands::cache::get_mod_sources_data,
      commands::cache::refresh_mod_sources,
      commands::config::cleanup_enabled_texture_packs,
      commands::config::does_active_tooling_version_meet_minimum,
      commands::config::does_active_tooling_version_support_game,
      commands::config::get_setting_value,
      commands::config::is_avx_requirement_met,
      commands::config::is_opengl_requirement_met,
      commands::config::reset_to_defaults,
      commands::config::set_install_directory,
<<<<<<< HEAD
      commands::config::set_flatpak_install_directory,
      commands::config::set_locale,
      commands::config::set_rip_collision_enabled,
      commands::config::set_rip_levels_enabled,
      commands::config::set_rip_streamed_audio_enabled,
      commands::config::set_rip_textures_enabled,
=======
      commands::config::update_mods_setting_value,
      commands::config::update_setting_value,
>>>>>>> f58c71fe
      commands::download::download_file,
      commands::features::mods::base_game_iso_exists,
      commands::features::mods::compile_for_mod_install,
      commands::features::mods::decompile_for_mod_install,
      commands::features::mods::download_and_extract_new_mod,
      commands::features::mods::extract_iso_for_mod_install,
      commands::features::mods::extract_new_mod,
      commands::features::mods::get_launch_mod_string,
      commands::features::mods::get_local_mod_cover_base64,
      commands::features::mods::get_local_mod_thumbnail_base64,
      commands::features::mods::launch_mod,
      commands::features::mods::open_repl_for_mod,
      commands::features::mods::reset_mod_settings,
      commands::features::mods::save_mod_install_info,
      commands::features::mods::uninstall_mod,
      commands::features::texture_packs::delete_texture_packs,
      commands::features::texture_packs::extract_new_texture_pack,
      commands::features::texture_packs::list_extracted_texture_pack_info,
      commands::features::texture_packs::update_texture_pack_data,
      commands::game::get_furthest_game_milestone,
      commands::game::reset_game_settings,
      commands::game::uninstall_game,
      commands::logging::frontend_log,
      commands::support::generate_support_package,
      commands::util::delete_old_data_directory,
      commands::util::has_old_data_directory,
      commands::util::is_diskspace_requirement_met,
      commands::util::is_macos_version_15_or_above,
      commands::util::is_minimum_vcc_runtime_installed,
      commands::util::path_exists,
      commands::versions::download_version,
      commands::versions::ensure_active_version_still_exists,
      commands::versions::go_to_version_folder,
      commands::versions::list_downloaded_versions,
      commands::versions::remove_version,
      commands::window::open_dir_in_os,
      commands::window::open_main_window,
    ])
    .build(tauri::generate_context!())
    .map_err(|err| {
      log_crash(None, Some(err));
    });
  match tauri_setup {
    Ok(app) => {
      log::info!("application starting up");
      app.run(|_app_handle, event| {
        if let RunEvent::ExitRequested { .. } = event {
          log::info!("Exit requested, exiting!");
          std::process::exit(0);
        }
      })
    }
    Err(err) => {
      log::error!("Could not setup tauri application {:?}, exiting", err);
      std::process::exit(1);
    }
  };
}<|MERGE_RESOLUTION|>--- conflicted
+++ resolved
@@ -178,17 +178,8 @@
       commands::config::is_opengl_requirement_met,
       commands::config::reset_to_defaults,
       commands::config::set_install_directory,
-<<<<<<< HEAD
-      commands::config::set_flatpak_install_directory,
-      commands::config::set_locale,
-      commands::config::set_rip_collision_enabled,
-      commands::config::set_rip_levels_enabled,
-      commands::config::set_rip_streamed_audio_enabled,
-      commands::config::set_rip_textures_enabled,
-=======
       commands::config::update_mods_setting_value,
       commands::config::update_setting_value,
->>>>>>> f58c71fe
       commands::download::download_file,
       commands::features::mods::base_game_iso_exists,
       commands::features::mods::compile_for_mod_install,
