// Main config management for the app, doing it in rust because
// serde provides a much nicer interface for dealing with the file than doing
// it all ourselves in typescript
//
// Read the config, if it's not there, we'll generate a default
//
// Using something like config-rs or figment might be nice to provide a dev override
// but this is also as simple as just editing the file so for now, not needed
//
// serde does not support defaultLiterals yet - https://github.com/serde-rs/serde/issues/368

use crate::util::file::create_dir;
use serde::{Deserialize, Deserializer, Serialize, Serializer};
use std::collections::HashMap;
use std::fs;
use std::path::{Path, PathBuf};
use std::str::FromStr;

<<<<<<< HEAD
=======
use serde::{Deserialize, Deserializer, Serialize, Serializer};
use serde_json::{json, Value};

>>>>>>> f58c71fe
use crate::util::file::touch_file;

#[derive(Debug, thiserror::Error)]
pub enum ConfigError {
  #[error(transparent)]
  IO(#[from] std::io::Error),
  #[error(transparent)]
  JSONError(#[from] serde_json::Error),
  #[error("{0}")]
  Configuration(String),
}

#[derive(Debug, Eq, PartialEq, Hash, Clone)]
pub enum SupportedGame {
  Jak1,
  Jak2,
  Jak3,
  JakX,
}

impl FromStr for SupportedGame {
  type Err = String;

  fn from_str(s: &str) -> Result<Self, Self::Err> {
    match s.trim().to_lowercase().as_str() {
      "jak 1" | "jak1" => Ok(Self::Jak1),
      "jak 2" | "jak2" => Ok(Self::Jak2),
      "jak 3" | "jak3" => Ok(Self::Jak3),
      "jak x" | "jakx" => Ok(Self::JakX),
      _ => Err(format!("Invalid variant: {s}")),
    }
  }
}

impl<'de> Deserialize<'de> for SupportedGame {
  fn deserialize<D>(deserializer: D) -> Result<Self, D::Error>
  where
    D: Deserializer<'de>,
  {
    let s = String::deserialize(deserializer)?;
    match s.as_str() {
      "Jak 1" => Ok(SupportedGame::Jak1),
      "Jak 2" => Ok(SupportedGame::Jak2),
      "Jak 3" => Ok(SupportedGame::Jak3),
      "Jak X" => Ok(SupportedGame::JakX),
      _ => Err(serde::de::Error::unknown_variant(
        &s,
        &["Jak 1", "Jak 2", "Jak 3", "Jak X"],
      )),
    }
  }
}

impl Serialize for SupportedGame {
  fn serialize<S>(&self, serializer: S) -> Result<S::Ok, S::Error>
  where
    S: Serializer,
  {
    serializer.serialize_str(match self {
      SupportedGame::Jak1 => "Jak 1",
      SupportedGame::Jak2 => "Jak 2",
      SupportedGame::Jak3 => "Jak 3",
      SupportedGame::JakX => "Jak X",
    })
  }
}

#[derive(Debug, Serialize, Deserialize, Clone)]
#[serde(rename_all = "camelCase")]
pub struct GameFeatureConfig {
  pub texture_packs: Vec<String>,
}

impl GameFeatureConfig {
  fn default() -> Self {
    Self {
      texture_packs: vec![],
    }
  }
}

#[derive(Debug, Serialize, Deserialize, Clone)]
#[serde(rename_all = "camelCase")]
pub struct GameConfig {
  pub is_installed: bool,
  pub version: Option<String>,
  pub features: GameFeatureConfig,
  pub seconds_played: u64,
  pub mods_installed_version: HashMap<String, HashMap<String, String>>,
}

impl GameConfig {
  fn default() -> Self {
    Self {
      is_installed: false,
      version: None,
      features: GameFeatureConfig::default(),
      seconds_played: 0,
      mods_installed_version: HashMap::new(),
    }
  }

  pub fn active_texture_packs(&self) -> Vec<String> {
    self.features.texture_packs.clone()
  }

  pub fn version(&self) -> Option<String> {
    self.version.clone()
  }
}

#[derive(Debug, Serialize, Deserialize)]
#[serde(rename_all = "camelCase")]
pub struct Requirements {
  pub bypass_requirements: bool,
  pub avx: bool,
  #[serde(rename = "openGL")]
  pub opengl: bool,
}

impl Requirements {
  fn default() -> Self {
    Self {
      bypass_requirements: false,
      avx: false,
      opengl: false,
    }
  }
}

#[derive(Debug, Serialize, Deserialize)]
#[serde(rename_all = "camelCase")]
pub struct DecompilerSettings {
  pub rip_levels_enabled: bool,
  pub rip_collision_enabled: bool,
  pub rip_textures_enabled: bool,
  pub rip_streamed_audio_enabled: bool,
}

impl DecompilerSettings {
  fn default() -> Self {
    Self {
      rip_levels_enabled: false,
      rip_collision_enabled: false,
      rip_textures_enabled: false,
      rip_streamed_audio_enabled: false,
    }
  }
}

#[derive(Debug, Serialize, Deserialize)]
#[serde(rename_all = "camelCase")]
pub struct LauncherConfig {
  #[serde(skip_serializing)]
  #[serde(skip_deserializing)]
  settings_path: Option<PathBuf>,
  #[serde(default = "default_version")]
  pub version: String,
  pub requirements: Requirements,
  pub games: HashMap<SupportedGame, GameConfig>,
  pub installation_dir: Option<String>,
  pub active_version: Option<String>,
  pub locale: Option<String>,
  pub mod_sources: Vec<String>,
  pub decompiler_settings: DecompilerSettings,
  pub check_for_latest_mod_version: bool,
  pub proceed_after_successful_operation: bool,
  pub auto_update_games: bool,
  pub delete_previous_versions: bool,
}

fn default_version() -> String {
  return "2.0".to_owned();
}

fn migrate_old_config(json_value: serde_json::Value, settings_path: PathBuf) -> LauncherConfig {
  log::warn!("Outdated config detected. Migrating to the latest version.");
  let mut new_config = LauncherConfig::default(Some(settings_path));

  // Migrate requirements
  if let Some(requirements) = json_value.get("requirements") {
    new_config.requirements =
      serde_json::from_value(requirements.clone()).unwrap_or_else(|_| Requirements::default());
  }

  // Migrate games
  if let Some(games) = json_value.get("games").and_then(|v| v.as_object()) {
    for (key, value) in games {
      if let Ok(supported_game) = SupportedGame::from_str(key) {
        // Start with default values
        let mut game_config = GameConfig::default();

        // Deserialize fields manually
        if let Some(is_installed) = value.get("isInstalled").and_then(|v| v.as_bool()) {
          game_config.is_installed = is_installed;
        }
        if let Some(version) = value.get("version").and_then(|v| v.as_str()) {
          game_config.version = Some(version.to_string());
        }
        if let Some(features) = value.get("features") {
          game_config.features = serde_json::from_value(features.clone())
            .unwrap_or_else(|_| GameFeatureConfig::default());
        }
        if let Some(seconds_played) = value.get("secondsPlayed").and_then(|v| v.as_u64()) {
          game_config.seconds_played = seconds_played;
        }
        if let Some(mods) = value.get("modsInstalledVersion") {
          game_config.mods_installed_version =
            serde_json::from_value(mods.clone()).unwrap_or_default();
        }

        new_config.games.insert(supported_game, game_config);
      } else {
        log::warn!("Unsupported game key: '{}'. Skipping.", key);
      }
    }
  }

  // Migrate other fields
  new_config.installation_dir = json_value
    .get("installationDir")
    .and_then(|v| v.as_str())
    .map(String::from);

  new_config.active_version = json_value
    .get("activeVersion")
    .and_then(|v| v.as_str())
    .map(String::from);

  new_config.locale = json_value
    .get("locale")
    .and_then(|v| v.as_str())
    .map(String::from);

  if let Some(mod_sources) = json_value.get("modSources").and_then(|v| v.as_array()) {
    new_config.mod_sources = mod_sources
      .iter()
      .filter_map(|v| v.as_str().map(String::from))
      .collect();
  }

  // Migrate decompiler settings
  if let Some(decompiler_settings) = json_value.get("decompilerSettings") {
    new_config.decompiler_settings = serde_json::from_value(decompiler_settings.clone())
      .unwrap_or_else(|_| DecompilerSettings::default());
  }

  // Default values for fields not in old config
  new_config.check_for_latest_mod_version = json_value
    .get("checkForLatestModVersion")
    .and_then(|v| v.as_bool())
    .unwrap_or(true);

  new_config.proceed_after_successful_operation = json_value
    .get("proceedAfterSuccessfulOperation")
    .and_then(|v| v.as_bool())
    .unwrap_or(true);

  new_config.auto_update_games = json_value
    .get("autoUpdateGames")
    .and_then(|v| v.as_bool())
    .unwrap_or(false);

  new_config.delete_previous_versions = json_value
    .get("deletePreviousVersions")
    .and_then(|v| v.as_bool())
    .unwrap_or(false);

  log::info!("Migration complete. New configuration ready.");
  new_config
}

impl LauncherConfig {
  fn default(_settings_path: Option<PathBuf>) -> Self {
    let mut default_games = HashMap::new();
    default_games.insert(SupportedGame::Jak1, GameConfig::default());
    default_games.insert(SupportedGame::Jak2, GameConfig::default());
    default_games.insert(SupportedGame::Jak3, GameConfig::default());
    default_games.insert(SupportedGame::JakX, GameConfig::default());
    Self {
      settings_path: _settings_path,
      version: default_version(),
      requirements: Requirements::default(),
      games: default_games,
      installation_dir: None,
      active_version: None,
      locale: None,
      mod_sources: Vec::new(),
      decompiler_settings: DecompilerSettings::default(),
      check_for_latest_mod_version: true,
      proceed_after_successful_operation: true,
      auto_update_games: false,
      delete_previous_versions: false,
    }
  }

  fn get_supported_game_config_mut(
    &mut self,
    game_name: &String,
  ) -> Result<&mut GameConfig, ConfigError> {
    SupportedGame::from_str(game_name)
      .ok()
      .and_then(|game| self.games.get_mut(&game))
      .ok_or_else(|| {
        log::error!("Game not found or unsupported: {}", game_name);
        ConfigError::Configuration(format!("Game not found or unsupported: {game_name}"))
      })
  }

<<<<<<< HEAD
  pub fn load_config(config_dir: Result<PathBuf, tauri::Error>) -> LauncherConfig {
    match config_dir {
      Ok(config_dir) => {
        let settings_path = &config_dir.join("settings.json");
        log::info!("Loading configuration at path: {}", settings_path.display());
        if !settings_path.exists() {
          log::error!("Could not locate settings file, using defaults");
          return LauncherConfig::default(Some(settings_path.to_path_buf()));
        }
        // Read the file
        let content = match fs::read_to_string(settings_path) {
          Ok(content) => content,
          Err(err) => {
            log::error!("Could not read settings.json file: {}, using defaults", err);
            return LauncherConfig::default(Some(settings_path.to_path_buf()));
          }
        };

        // Serialize from json
        match serde_json::from_str::<LauncherConfig>(&content) {
          Ok(mut config) => {
            log::info!(
              "Successfully loaded settings file, version {}, app starting up",
              config.version.as_ref().unwrap()
            );
            config.settings_path = Some(settings_path.to_path_buf());
            // Remove usages of non-official versions
            let mut found_violations = false;
            if config
              .active_version_folder
              .as_ref()
              .is_some_and(|x| x != "official")
            {
              log::warn!("non-official versions is a deprecated feature, erasing!");
              config.active_version = None;
              config.active_version_folder = None;
              found_violations = true;
            }
            // check the games as well
            for (_, game_info) in config.games.iter_mut() {
              if game_info
                .version_folder
                .as_ref()
                .is_some_and(|x| x != "official")
              {
                log::warn!("non-official versions is a deprecated feature, erasing!");
                game_info.version = None;
                game_info.version_folder = None;
                found_violations = true;
              }
            }
            if found_violations {
              config.save_config().expect("TODO NOW");
            }
            config
          }
          Err(err) => {
            log::error!(
              "Could not parse settings.json file: {}, using defaults",
              err
            );
            LauncherConfig::default(Some(settings_path.to_path_buf()))
          }
=======
  pub fn load_config(config_dir: Option<std::path::PathBuf>) -> LauncherConfig {
    let settings_path = config_dir.map(|dir| dir.join("settings.json"));

    if let Some(path) = &settings_path {
      log::info!("Loading configuration at path: {}", path.display());

      match fs::read_to_string(path)
        .ok()
        .and_then(|content| serde_json::from_str::<serde_json::Value>(&content).ok())
      {
        Some(json_value) => {
          // Try to deserialize into LauncherConfig, or migrate if necessary
          let mut config: LauncherConfig = serde_json::from_value(json_value.clone())
            .unwrap_or_else(|_| migrate_old_config(json_value, path.to_path_buf()));

          config.settings_path = Some(path.to_path_buf());
          return config;
>>>>>>> f58c71fe
        }
        None => log::error!("Failed to load or parse settings file, using defaults"),
      }
<<<<<<< HEAD
      Err(_) => {
        log::warn!("Not loading configuration, no path provided. Using defaults");
        LauncherConfig::default(None)
      }
=======
    } else {
      log::warn!("No configuration directory provided, using defaults");
>>>>>>> f58c71fe
    }
    LauncherConfig::default(settings_path)
  }

  pub fn save_config(&self) -> Result<(), ConfigError> {
    let settings_path = match &self.settings_path {
      None => {
        log::warn!("Can't save the settings file, as no path was initialized!");
        return Err(ConfigError::Configuration(
          "No settings path defined, unable to save settings!".to_owned(),
        ));
      }
      Some(path) => path,
    };
    // Ensure the directory exists
    create_dir(&settings_path.parent().unwrap().to_path_buf())?;
    let file = fs::File::create(settings_path)?;
    serde_json::to_writer_pretty(file, &self)?;
    Ok(())
  }

  pub fn reset_to_defaults(&mut self) -> Result<(), ConfigError> {
    let original_installation_dir = self.installation_dir.clone();
    *self = Self::default(self.settings_path.clone());
    self.installation_dir = original_installation_dir;
    Self::save_config(self)?;
    Ok(())
  }

  pub fn set_install_directory(&mut self, new_dir: String) -> Result<(), ConfigError> {
    // Do some tests on this folder, if they fail, return a decent error
    let path = Path::new(&new_dir);
    if !path.exists() {
      return Err(ConfigError::Configuration(
        "Provided folder does not exist".to_owned(),
      ));
    }

    if !path.is_dir() {
      return Err(ConfigError::Configuration(
        "Provided folder is not a folder".to_owned(),
      ));
    }

    // Check our permissions on the folder by touching a file (and deleting it)
    let test_file = path.join(".perm-test.tmp");
    if let Err(e) = touch_file(&test_file) {
      log::error!(
        "Provided installation folder could not be written to: {}",
        e
      );
      return Err(ConfigError::Configuration(
        "Provided folder cannot be written to".to_owned(),
      ));
    }

    // If the directory changes (it's not a no-op), we need to:
    // - wipe any installed games (make them reinstall)
    // - wipe the active version/version types
    if let Some(old_dir) = &self.installation_dir {
      if *old_dir != new_dir {
        self.active_version = None;
        self.update_setting_value("installed", false.into(), Some("jak1".to_owned()))?;
        self.update_setting_value("installed", false.into(), Some("jak2".to_owned()))?;
        self.update_setting_value("installed", false.into(), Some("jak3".to_owned()))?;
        self.update_setting_value("installed", false.into(), Some("jakx".to_owned()))?;
      }
    }

    self.installation_dir = Some(new_dir);
    self.save_config()?;
    Ok(())
  }

  pub fn update_setting_value(
    &mut self,
    key: &str,
    val: Value,
    game_name: Option<String>,
  ) -> Result<(), ConfigError> {
    if let Some(game_config) = game_name
      .as_deref()
      .and_then(|name| SupportedGame::from_str(name).ok())
      .and_then(|game| self.games.get_mut(&game))
    {
      match key {
        "installed" => {
          let installed = val.as_bool().unwrap_or(false);
          game_config.is_installed = installed;
          if installed {
            game_config.version = self.active_version.clone();
          } else {
            game_config.version = None;
          }
        }
        "installed_version" => game_config.version = val.as_str().map(|s| s.to_string()),
        "seconds_played" => game_config.seconds_played += val.as_u64().unwrap_or(0),
        _ => {
          log::error!("Key '{}' not recognized", key);
          return Err(ConfigError::Configuration("Invalid key".to_owned()));
        }
      }
    } else {
      match key {
        "opengl_requirements_met" => self.requirements.opengl = val.as_bool().unwrap_or(false),
        "avx" => self.requirements.avx = val.as_bool().unwrap_or(false),
        "bypass_requirements" => {
          self.requirements.bypass_requirements = val.as_bool().unwrap_or(false)
        }
        "active_version" => self.active_version = val.as_str().map(|s| s.to_string()),
        "locale" => self.locale = val.as_str().map(|s| s.to_string()),
        "check_for_latest_mod_version" => {
          self.check_for_latest_mod_version = val.as_bool().unwrap_or(true)
        }
        "auto_update_games" => self.auto_update_games = val.as_bool().unwrap_or(false),
        "delete_previous_versions" => {
          self.delete_previous_versions = val.as_bool().unwrap_or(false)
        }
        "rip_levels" => {
          self.decompiler_settings.rip_levels_enabled = val.as_bool().unwrap_or(false)
        }
        "rip_collision" => {
          self.decompiler_settings.rip_collision_enabled = val.as_bool().unwrap_or(false)
        }
        "rip_textures" => {
          self.decompiler_settings.rip_textures_enabled = val.as_bool().unwrap_or(false)
        }
        "rip_streamed_audio" => {
          self.decompiler_settings.rip_streamed_audio_enabled = val.as_bool().unwrap_or(false)
        }
        "add_mod_source" => {
          let mod_source = val.as_str().map(|s| s.to_string()).unwrap_or("".to_owned());
          if !self.mod_sources.contains(&mod_source) {
            self.mod_sources.push(mod_source);
          }
        }
        "remove_mod_source" => {
          let mod_source = val.as_str().map(|s| s.to_string()).unwrap_or("".to_owned());
          self.mod_sources.retain(|source| source != &mod_source);
        }
        _ => {
          log::error!("Key '{}' not recognized", key);
          return Err(ConfigError::Configuration("Invalid key".to_owned()));
        }
      }
    }
    self.save_config()?;
    Ok(())
  }

  pub fn get_setting_value(
    &self,
    key: &str,
    game_name: Option<String>,
  ) -> Result<Value, ConfigError> {
    if let Some(game_config) = game_name
      .as_deref()
      .and_then(|name| SupportedGame::from_str(name).ok())
      .and_then(|game| self.games.get(&game))
    {
      match key {
        "installed" => return Ok(Value::Bool(game_config.is_installed)),
        "installed_version" => return Ok(json!(game_config.version())),
        "active_texture_packs" => return Ok(json!(game_config.active_texture_packs())),
        "seconds_played" => return Ok(json!(game_config.seconds_played)),
        "installed_mods" => return Ok(json!(game_config.mods_installed_version)),
        _ => {
          log::error!("Key '{}' not recognized", key);
          return Err(ConfigError::Configuration("Invalid key".to_owned()));
        }
      }
    } else {
      match key {
        "opengl_requirements_met" => Ok(Value::Bool(self.requirements.opengl)),
        "bypass_requirements" => Ok(Value::Bool(self.requirements.bypass_requirements)),
        "install_directory" => Ok(
          self
            .installation_dir
            .as_ref()
            .map_or(Value::Null, |v| Value::String(v.clone())),
        ),
        "active_version" => Ok(
          self
            .active_version
            .as_ref()
            .map_or(Value::Null, |v| Value::String(v.clone())),
        ),
        "locale" => Ok(
          self
            .locale
            .as_ref()
            .map_or(Value::Null, |v| Value::String(v.clone())),
        ),
        "mod_sources" => Ok(json!(self.mod_sources)),
        "check_for_latest_mod_version" => Ok(Value::Bool(self.check_for_latest_mod_version)),
        "proceed_after_successful_operation" => {
          Ok(Value::Bool(self.proceed_after_successful_operation))
        }
        "auto_update_games" => Ok(Value::Bool(self.auto_update_games)),
        "delete_previous_versions" => Ok(Value::Bool(self.delete_previous_versions)),
        "rip_levels" => Ok(Value::Bool(self.decompiler_settings.rip_levels_enabled)),
        "rip_collision" => Ok(Value::Bool(self.decompiler_settings.rip_collision_enabled)),
        "rip_textures" => Ok(Value::Bool(self.decompiler_settings.rip_textures_enabled)),
        "rip_streamed_audio" => Ok(Value::Bool(
          self.decompiler_settings.rip_streamed_audio_enabled,
        )),
        _ => {
          log::error!("Key '{}' not recognized", key);
          Err(ConfigError::Configuration("Invalid key".to_owned()))
        }
      }
    }
  }

  pub fn update_mods_setting_value(
    &mut self,
    key: &str,
    game_name: String,
    source_name: Option<String>,
    version_name: Option<String>,
    mod_name: Option<String>,
    texture_packs: Option<Vec<String>>,
  ) -> Result<(), ConfigError> {
    let game_config = self.get_supported_game_config_mut(&game_name)?;
    let source = source_name.unwrap_or("".to_owned());
    let version = version_name.unwrap_or("".to_owned());
    let mod_name = mod_name.unwrap_or("".to_owned());
    let texture_packs = texture_packs.unwrap_or(Vec::new());

    match key {
      "add_texture_packs" => {
        game_config.features.texture_packs = texture_packs;
      }
      "add_mod" => {
        game_config
          .mods_installed_version
          .entry(source)
          .or_insert_with(HashMap::new)
          .insert(mod_name, version);
      }
      "uninstall_mod" => {
        game_config
          .mods_installed_version
          .get_mut(&source)
          .map(|mods| mods.remove(&mod_name));
      }
      _ => todo!(),
    }

    self.save_config()?;
    Ok(())
  }

  pub fn cleanup_game_enabled_texture_packs(
    &mut self,
    game_name: &String,
    cleanup_list: Vec<String>,
  ) -> Result<(), ConfigError> {
    if !cleanup_list.is_empty() {
      return Ok(());
    }
    let game_config = self.get_supported_game_config_mut(game_name)?;
    game_config
      .features
      .texture_packs
      .retain(|pack| !cleanup_list.contains(pack));
    self.save_config()?;
    Ok(())
  }
}<|MERGE_RESOLUTION|>--- conflicted
+++ resolved
@@ -16,12 +16,9 @@
 use std::path::{Path, PathBuf};
 use std::str::FromStr;
 
-<<<<<<< HEAD
-=======
 use serde::{Deserialize, Deserializer, Serialize, Serializer};
 use serde_json::{json, Value};
 
->>>>>>> f58c71fe
 use crate::util::file::touch_file;
 
 #[derive(Debug, thiserror::Error)]
@@ -331,71 +328,6 @@
       })
   }
 
-<<<<<<< HEAD
-  pub fn load_config(config_dir: Result<PathBuf, tauri::Error>) -> LauncherConfig {
-    match config_dir {
-      Ok(config_dir) => {
-        let settings_path = &config_dir.join("settings.json");
-        log::info!("Loading configuration at path: {}", settings_path.display());
-        if !settings_path.exists() {
-          log::error!("Could not locate settings file, using defaults");
-          return LauncherConfig::default(Some(settings_path.to_path_buf()));
-        }
-        // Read the file
-        let content = match fs::read_to_string(settings_path) {
-          Ok(content) => content,
-          Err(err) => {
-            log::error!("Could not read settings.json file: {}, using defaults", err);
-            return LauncherConfig::default(Some(settings_path.to_path_buf()));
-          }
-        };
-
-        // Serialize from json
-        match serde_json::from_str::<LauncherConfig>(&content) {
-          Ok(mut config) => {
-            log::info!(
-              "Successfully loaded settings file, version {}, app starting up",
-              config.version.as_ref().unwrap()
-            );
-            config.settings_path = Some(settings_path.to_path_buf());
-            // Remove usages of non-official versions
-            let mut found_violations = false;
-            if config
-              .active_version_folder
-              .as_ref()
-              .is_some_and(|x| x != "official")
-            {
-              log::warn!("non-official versions is a deprecated feature, erasing!");
-              config.active_version = None;
-              config.active_version_folder = None;
-              found_violations = true;
-            }
-            // check the games as well
-            for (_, game_info) in config.games.iter_mut() {
-              if game_info
-                .version_folder
-                .as_ref()
-                .is_some_and(|x| x != "official")
-              {
-                log::warn!("non-official versions is a deprecated feature, erasing!");
-                game_info.version = None;
-                game_info.version_folder = None;
-                found_violations = true;
-              }
-            }
-            if found_violations {
-              config.save_config().expect("TODO NOW");
-            }
-            config
-          }
-          Err(err) => {
-            log::error!(
-              "Could not parse settings.json file: {}, using defaults",
-              err
-            );
-            LauncherConfig::default(Some(settings_path.to_path_buf()))
-          }
-=======
   pub fn load_config(config_dir: Option<std::path::PathBuf>) -> LauncherConfig {
     let settings_path = config_dir.map(|dir| dir.join("settings.json"));
 
@@ -413,19 +345,11 @@
 
           config.settings_path = Some(path.to_path_buf());
           return config;
->>>>>>> f58c71fe
         }
         None => log::error!("Failed to load or parse settings file, using defaults"),
       }
-<<<<<<< HEAD
-      Err(_) => {
-        log::warn!("Not loading configuration, no path provided. Using defaults");
-        LauncherConfig::default(None)
-      }
-=======
     } else {
       log::warn!("No configuration directory provided, using defaults");
->>>>>>> f58c71fe
     }
     LauncherConfig::default(settings_path)
   }
