--- conflicted
+++ resolved
@@ -630,93 +630,6 @@
   }
 }
 
-<<<<<<< HEAD
-#[derive(Debug, Serialize, Deserialize)]
-#[serde(rename_all = "camelCase")]
-struct GPUTestOutput {
-  error: String,
-  error_cause: String,
-  success: bool,
-}
-
-pub async fn run_game_gpu_test(
-  config_lock: &tokio::sync::MutexGuard<'_, LauncherConfig>,
-  app_handle: tauri::AppHandle,
-) -> Result<Option<bool>, CommandError> {
-  let config_info = common_prelude(config_lock)?;
-
-  let exec_info = get_exec_location(&config_info, "gk")?;
-  let gpu_test_result_path = &match app_handle.path().app_data_dir() {
-    Ok(path) => path,
-    Err(err) => {
-      log::error!(
-        "Error encountered when determined path for binary for GPU test: {:?}",
-        err
-      );
-      return Err(CommandError::BinaryExecution(
-        "Could not determine path to save GPU test results".to_owned(),
-      ));
-    }
-  };
-  create_dir(gpu_test_result_path)?;
-  let gpu_test_result_path = &gpu_test_result_path.join("gpu-test-result.json");
-
-  log::info!(
-    "Running GPU test on game version {:?} and storing in folder: {:?}",
-    &config_info.active_version,
-    gpu_test_result_path
-  );
-
-  let mut command = Command::new(exec_info.executable_path);
-  command
-    .args([
-      "-v".to_string(),
-      "--gpu-test".to_string(),
-      "opengl".to_string(),
-      "--gpu-test-out-path".to_string(),
-      gpu_test_result_path.to_string_lossy().into_owned(),
-    ])
-    .current_dir(exec_info.executable_dir);
-  #[cfg(windows)]
-  {
-    command.creation_flags(0x08000000);
-  }
-  let output = command.output().await?;
-  match output.status.code() {
-    Some(code) => {
-      if code == 0 {
-        // Parse the JSON file
-        // Read the file
-        let content = match std::fs::read_to_string(gpu_test_result_path) {
-          Ok(content) => content,
-          Err(err) => {
-            log::error!("Unable to read {}: {}", gpu_test_result_path.display(), err);
-            return Ok(None);
-          }
-        };
-
-        // Serialize from json
-        match serde_json::from_str::<GPUTestOutput>(&content) {
-          Ok(test_results) => {
-            return Ok(Some(test_results.success));
-          }
-          Err(err) => {
-            log::error!("Unable to parse {}: {}", &content, err);
-            return Ok(None);
-          }
-        }
-      } else {
-        return Ok(None);
-      }
-    }
-    None => {
-      return Ok(None);
-    }
-  }
-}
-
-=======
->>>>>>> f58c71fe
 fn generate_launch_game_string(
   config_info: &CommonConfigData,
   game_name: String,
