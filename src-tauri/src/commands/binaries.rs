use std::{
  collections::HashMap,
  io::ErrorKind,
  path::{Path, PathBuf},
<<<<<<< HEAD
  process::Command,
  str::FromStr,
=======
  process::Stdio,
>>>>>>> 465092d9
  time::Instant,
};
use tokio::{io::AsyncWriteExt, process::Command};

use log::{info, warn};
use semver::Version;
use serde::{Deserialize, Serialize};
use serde_json::Value;
use tauri::Manager;

use crate::{
  config::LauncherConfig,
  util::{
    file::{create_dir, overwrite_dir},
    process::{create_log_file, create_std_log_file, watch_process},
  },
  TAURI_APP,
};

use super::CommandError;

fn bin_ext(filename: &str) -> String {
  if cfg!(windows) {
    return format!("{filename}.exe");
  }
  filename.to_string()
}

struct CommonConfigData {
  install_path: std::path::PathBuf,
  active_version: String,
  active_version_folder: String,
  tooling_version: Version,
}

#[derive(Clone, serde::Serialize)]
struct ToastPayload {
  toast: String,
  level: String,
}

fn common_prelude(
  config: &tokio::sync::MutexGuard<LauncherConfig>,
) -> Result<CommonConfigData, CommandError> {
  let install_path = match &config.installation_dir {
    None => {
      return Err(CommandError::BinaryExecution(
        "No installation directory set, can't perform operation".to_owned(),
      ))
    }
    Some(path) => Path::new(path),
  };

  let active_version = config
    .active_version
    .as_ref()
    .ok_or(CommandError::BinaryExecution(
      "No active version set, can't perform operation".to_owned(),
    ))?;

  let active_version_folder =
    config
      .active_version_folder
      .as_ref()
      .ok_or(CommandError::BinaryExecution(
        "No active version folder set, can't perform operation".to_owned(),
      ))?;

  let tooling_version = Version::parse(active_version.strip_prefix('v').unwrap_or(&active_version))
    .unwrap_or(Version::new(0, 1, 35)); // assume new format if none can be found

  Ok(CommonConfigData {
    install_path: install_path.to_path_buf(),
    active_version: active_version.clone(),
    active_version_folder: active_version_folder.clone(),
    tooling_version: tooling_version,
  })
}

#[derive(Debug, Serialize, Deserialize)]
struct LauncherErrorCode {
  msg: String,
}

fn get_error_codes(
  config: &CommonConfigData,
  game_name: &String,
) -> HashMap<i32, LauncherErrorCode> {
  let json_file = config
    .install_path
    .join("active")
    .join(game_name)
    .join("data")
    .join("launcher")
    .join("error-code-metadata.json");
  if !json_file.exists() {
    warn!("couldn't locate error code file at {}", json_file.display());
    return HashMap::new();
  }
  let file_contents = match std::fs::read_to_string(&json_file) {
    Ok(content) => content,
    Err(_err) => {
      warn!("couldn't read error code file at {}", &json_file.display());
      return HashMap::new();
    }
  };
  let json: Value = match serde_json::from_str(&file_contents) {
    Ok(json) => json,
    Err(_err) => {
      warn!("couldn't parse error code file at {}", &json_file.display());
      return HashMap::new();
    }
  };

  if let Value::Object(map) = json {
    let mut result: HashMap<i32, LauncherErrorCode> = HashMap::new();
    for (key, value) in map {
      let Ok(error_code) = serde_json::from_value(value) else {
        continue;
      };
      let Ok(code) = key.parse::<i32>() else {
        continue;
      };
      result.insert(code, error_code);
    }
    return result;
  }

  warn!(
    "couldn't convert error code file at {}",
    &json_file.display()
  );

  HashMap::new()
}

fn copy_data_dir(config_info: &CommonConfigData, game_name: &String) -> Result<(), CommandError> {
  let src_dir = config_info
    .install_path
    .join("versions")
    .join(&config_info.active_version_folder)
    .join(&config_info.active_version)
    .join("data");

  let dst_dir = config_info
    .install_path
    .join("active")
    .join(game_name)
    .join("data");

  info!("Copying {} into {}", src_dir.display(), dst_dir.display());

  overwrite_dir(&src_dir, &dst_dir).map_err(|err| {
    CommandError::Installation(format!("Unable to copy data directory: '{err}'",))
  })?;
  Ok(())
}

fn get_data_dir(
  config_info: &CommonConfigData,
  game_name: &String,
  copy_directory: bool,
) -> Result<PathBuf, CommandError> {
  let data_folder = config_info
    .install_path
    .join("active")
    .join(game_name)
    .join("data");
  if !data_folder.exists() && !copy_directory {
    return Err(CommandError::BinaryExecution(format!(
      "Could not locate relevant data directory '{}', can't perform operation",
      data_folder.to_string_lossy()
    )));
  } else if copy_directory {
    copy_data_dir(config_info, game_name)?;
  }
  Ok(data_folder)
}

struct ExecutableLocation {
  executable_dir: PathBuf,
  executable_path: PathBuf,
}

fn get_exec_location(
  config_info: &CommonConfigData,
  executable_name: &str,
) -> Result<ExecutableLocation, CommandError> {
  let exec_dir = config_info
    .install_path
    .join("versions")
    .join(&config_info.active_version_folder)
    .join(&config_info.active_version);
  let exec_path = exec_dir.join(bin_ext(executable_name));
  if !exec_path.exists() {
    log::error!(
      "Could not find the required binary '{}', can't perform operation",
      exec_path.to_string_lossy()
    );
    return Err(CommandError::BinaryExecution(format!(
      "Could not find the required binary '{}', can't perform operation",
      exec_path.to_string_lossy()
    )));
  }
  Ok(ExecutableLocation {
    executable_dir: exec_dir,
    executable_path: exec_path,
  })
}

#[derive(Debug, Serialize, Deserialize)]
#[serde(rename_all = "camelCase")]
pub struct InstallStepOutput {
  pub success: bool,
  pub msg: Option<String>,
}

#[tauri::command]
pub async fn update_data_directory(
  config: tauri::State<'_, tokio::sync::Mutex<LauncherConfig>>,
  game_name: String,
) -> Result<InstallStepOutput, CommandError> {
  let config_lock = config.lock().await;
  let config_info = common_prelude(&config_lock)?;

  copy_data_dir(&config_info, &game_name)?;

  Ok(InstallStepOutput {
    success: true,
    msg: None,
  })
}

#[tauri::command]
pub async fn extract_and_validate_iso(
  config: tauri::State<'_, tokio::sync::Mutex<LauncherConfig>>,
  app_handle: tauri::AppHandle,
  path_to_iso: String,
  game_name: String,
) -> Result<InstallStepOutput, CommandError> {
  let config_lock = config.lock().await;
  let config_info = common_prelude(&config_lock)?;

  let data_folder = get_data_dir(&config_info, &game_name, true)?;
  log::info!(
    "extracting using data folder: {}",
    data_folder.to_string_lossy()
  );
  let exec_info = match get_exec_location(&config_info, "extractor") {
    Ok(exec_info) => exec_info,
    Err(_) => {
      log::error!("extractor executable not found");
      return Ok(InstallStepOutput {
        success: false,
        msg: Some("Tooling appears to be missing critical files. This may be caused by antivirus software. You will need to redownload the version and try again.".to_string()),
      });
    }
  };

  let mut args = vec![
    path_to_iso.clone(),
    "--extract".to_string(),
    "--validate".to_string(),
    "--proj-path".to_string(),
    data_folder.to_string_lossy().into_owned(),
  ];
  if Path::new(&path_to_iso.clone()).is_dir() {
    args.push("--folder".to_string());
  }
  // Add new --game argument
  if config_info.tooling_version.minor > 1 || config_info.tooling_version.patch >= 44 {
    args.push("--game".to_string());
    args.push(game_name.clone());
  }

  log::info!("Running extractor with args: {:?}", args);

  let mut command = Command::new(exec_info.executable_path);
  command
    .args(args)
    .stdout(Stdio::piped())
    .stderr(Stdio::piped())
    .current_dir(exec_info.executable_dir);
  #[cfg(windows)]
  {
    command.creation_flags(0x08000000);
  }
  let mut child = command.spawn()?;

  // This is the first install step, reset the file
  let mut log_file =
    create_log_file(&app_handle, format!("extractor-{game_name}.log"), true).await?;

  let process_status = watch_process(&mut log_file, &mut child, &app_handle).await?;
  log_file.flush().await?;
  if process_status.is_none() {
    log::error!("extraction and validation was not successful. No status code");
    return Ok(InstallStepOutput {
      success: false,
      msg: Some("Unexpected error occurred".to_owned()),
    });
  }
  match process_status.unwrap().code() {
    Some(code) => {
      if code == 0 {
        log::info!("extraction and validation was successful");
        return Ok(InstallStepOutput {
          success: true,
          msg: None,
        });
      }
      let error_code_map = get_error_codes(&config_info, &game_name);
      let default_error = LauncherErrorCode {
        msg: format!("Unexpected error occured with code {code}"),
      };
      let message = error_code_map.get(&code).unwrap_or(&default_error);
      log::error!("extraction and validation was not successful. Code {code}");
      Ok(InstallStepOutput {
        success: false,
        msg: Some(message.msg.clone()),
      })
    }
    None => {
      log::error!("extraction and validation was not successful. No status code");
      Ok(InstallStepOutput {
        success: false,
        msg: Some("Unexpected error occurred".to_owned()),
      })
    }
  }
}

#[tauri::command]
pub async fn run_decompiler(
  config: tauri::State<'_, tokio::sync::Mutex<LauncherConfig>>,
  app_handle: tauri::AppHandle,
  path_to_iso: String,
  game_name: String,
  truncate_logs: bool,
) -> Result<InstallStepOutput, CommandError> {
  let config_lock = config.lock().await;
  let config_info = common_prelude(&config_lock)?;

  let data_folder = get_data_dir(&config_info, &game_name, false)?;
  log::info!(
    "decompiling using data folder: {}",
    data_folder.to_string_lossy()
  );
  let exec_info = match get_exec_location(&config_info, "extractor") {
    Ok(exec_info) => exec_info,
    Err(_) => {
      log::error!("extractor executable not found");
      return Ok(InstallStepOutput {
        success: false,
        msg: Some("Tooling appears to be missing critical files. This may be caused by antivirus software. You will need to redownload the version and try again.".to_string()),
      });
    }
  };

  let mut source_path = path_to_iso;
  if source_path.is_empty() {
    source_path = data_folder
      .join("iso_data")
      .join(&game_name)
      .to_string_lossy()
      .to_string();
  }

  let mut command = Command::new(exec_info.executable_path);

  let mut decomp_config_overrides = vec![];
  if let Some(decomp_settings) = &config_lock.decompiler_settings {
    if let Some(rip_levels) = decomp_settings.rip_levels_enabled {
      if rip_levels {
        decomp_config_overrides.push(format!("\"rip_levels\": {rip_levels}"));
      }
    }
    if let Some(rip_collision) = decomp_settings.rip_collision_enabled {
      if rip_collision {
        decomp_config_overrides.push(format!("\"rip_collision\": {rip_collision}"));
      }
    }
    if let Some(rip_textures) = decomp_settings.rip_textures_enabled {
      if rip_textures {
        decomp_config_overrides.push(format!("\"save_texture_pngs\": {rip_textures}"));
      }
    }
    if let Some(rip_streamed_audio) = decomp_settings.rip_streamed_audio_enabled {
      if rip_streamed_audio {
        decomp_config_overrides.push(format!("\"rip_streamed_audio\": {rip_streamed_audio}"));
      }
    }
  }

  let mut args = vec![
    source_path,
    "--decompile".to_string(),
    "--proj-path".to_string(),
    data_folder.to_string_lossy().into_owned(),
  ];

  // Add new --game argument
  if config_info.tooling_version.minor > 1 || config_info.tooling_version.patch >= 44 {
    args.push("--game".to_string());
    args.push(game_name.clone());
  }

  // TODO NOW - minimum
  if !decomp_config_overrides.is_empty() {
    args.push("--decomp-config-override".to_string());
    args.push(format!("{{{}}}", decomp_config_overrides.join(", ")));
  }

  log::info!("Running extractor with args: {:?}", args);

  command
    .args(args)
    .stdout(Stdio::piped())
    .stderr(Stdio::piped())
    .current_dir(exec_info.executable_dir);
  #[cfg(windows)]
  {
    command.creation_flags(0x08000000);
  }

  let mut child = command.spawn()?;

  let mut log_file = create_log_file(
    &app_handle,
    format!("extractor-{game_name}.log"),
    !truncate_logs,
  )
  .await?;

  let process_status = watch_process(&mut log_file, &mut child, &app_handle).await?;

  // Ensure all remaining data is flushed to the file
  log_file.flush().await?;
  if process_status.is_none() {
    log::error!("decompilation was not successful. No status code");
    return Ok(InstallStepOutput {
      success: false,
      msg: Some("Unexpected error occurred".to_owned()),
    });
  }
  match process_status.unwrap().code() {
    Some(code) => {
      if code == 0 {
        log::info!("decompilation was successful");
        return Ok(InstallStepOutput {
          success: true,
          msg: None,
        });
      }
      let error_code_map = get_error_codes(&config_info, &game_name);
      let default_error = LauncherErrorCode {
        msg: format!("Unexpected error occured with code {code}"),
      };
      let message = error_code_map.get(&code).unwrap_or(&default_error);
      log::error!("decompilation was not successful. Code {code}");
      Ok(InstallStepOutput {
        success: false,
        msg: Some(message.msg.clone()),
      })
    }
    None => {
      log::error!("decompilation was not successful. No status code");
      Ok(InstallStepOutput {
        success: false,
        msg: Some("Unexpected error occurred".to_owned()),
      })
    }
  }
}

#[tauri::command]
pub async fn run_compiler(
  config: tauri::State<'_, tokio::sync::Mutex<LauncherConfig>>,
  app_handle: tauri::AppHandle,
  path_to_iso: String,
  game_name: String,
  truncate_logs: bool,
) -> Result<InstallStepOutput, CommandError> {
  let config_lock = config.lock().await;
  let config_info = common_prelude(&config_lock)?;

  let data_folder = get_data_dir(&config_info, &game_name, false)?;
  log::info!(
    "compiling using data folder: {}",
    data_folder.to_string_lossy()
  );
  let exec_info = match get_exec_location(&config_info, "extractor") {
    Ok(exec_info) => exec_info,
    Err(_) => {
      return Ok(InstallStepOutput {
        success: false,
        msg: Some("Tooling appears to be missing critical files. This may be caused by antivirus software. You will need to redownload the version and try again.".to_string()),
      })
    }
  };

  let mut source_path = path_to_iso;
  if source_path.is_empty() {
    source_path = data_folder
      .join("iso_data")
      .join(&game_name)
      .to_string_lossy()
      .to_string();
  }

  let mut args = vec![
    source_path,
    "--compile".to_string(),
    "--proj-path".to_string(),
    data_folder.to_string_lossy().into_owned(),
  ];
  // Add new --game argument
  if config_info.tooling_version.minor > 1 || config_info.tooling_version.patch >= 44 {
    args.push("--game".to_string());
    args.push(game_name.clone());
  }

  log::info!("Running compiler with args: {:?}", args);

  let mut command = Command::new(exec_info.executable_path);
  command
    .args(args)
    .stdout(Stdio::piped())
    .stderr(Stdio::piped())
    .current_dir(exec_info.executable_dir);
  #[cfg(windows)]
  {
    command.creation_flags(0x08000000);
  }
  let mut child = command.spawn()?;

  let mut log_file = create_log_file(
    &app_handle,
    format!("extractor-{game_name}.log"),
    !truncate_logs,
  )
  .await?;

  let process_status = watch_process(&mut log_file, &mut child, &app_handle).await?;
  log_file.flush().await?;
  match process_status.unwrap().code() {
    Some(code) => {
      if code == 0 {
        log::info!("compilation was successful");
        return Ok(InstallStepOutput {
          success: true,
          msg: None,
        });
      }
      let error_code_map = get_error_codes(&config_info, &game_name);
      let default_error = LauncherErrorCode {
        msg: format!("Unexpected error occured with code {code}"),
      };
      let message = error_code_map.get(&code).unwrap_or(&default_error);
      log::error!("compilation was not successful. Code {code}");
      Ok(InstallStepOutput {
        success: false,
        msg: Some(message.msg.clone()),
      })
    }
    None => {
      log::error!("compilation was not successful. No status code");
      Ok(InstallStepOutput {
        success: false,
        msg: Some("Unexpected error occurred".to_owned()),
      })
    }
  }
}

#[tauri::command]
pub async fn open_repl(
  config: tauri::State<'_, tokio::sync::Mutex<LauncherConfig>>,
  app_handle: tauri::AppHandle,
  game_name: String,
) -> Result<(), CommandError> {
  let config_lock = config.lock().await;
  let config_info = common_prelude(&config_lock)?;
  let data_folder = get_data_dir(&config_info, &game_name, false)?;
  let exec_info = get_exec_location(&config_info, "goalc")?;
  let mut command;
  #[cfg(windows)]
  {
    command = Command::new("cmd");
    command
      .args([
        "/K",
        "start",
        &bin_ext("goalc"),
        "--proj-path",
        &data_folder.to_string_lossy(),
      ])
      .current_dir(exec_info.executable_dir)
      .creation_flags(0x08000000);
  }
  #[cfg(target_os = "linux")]
  {
    command = Command::new("xdg-terminal-exec");
    command
      .args(["./goalc", "--proj-path", &data_folder.to_string_lossy()])
      .current_dir(exec_info.executable_dir);
  }
  #[cfg(target_os = "macos")]
  {
    command = Command::new("osascript");
    command
      .args([
        "-e",
        "'tell app \"Terminal\" to do script",
        format!("\"cd {:?}\" &&", exec_info.executable_dir).as_str(),
        "./goalc",
        "--proj-path",
        &data_folder.to_string_lossy(),
      ])
      .current_dir(exec_info.executable_dir);
  }
  match command.spawn() {
    Ok(_) => Ok(()),
    Err(e) => {
      if let ErrorKind::NotFound = e.kind() {
        let _ = app_handle.emit_all(
          "toast_msg",
          ToastPayload {
            toast: format!("'{:?}' not found in PATH!", command.get_program()),
            level: "error".to_string(),
          },
        );
      }
      return Err(CommandError::BinaryExecution(
        "Unable to launch REPL".to_owned(),
      ));
    }
  }
}

#[derive(Debug, Serialize, Deserialize)]
#[serde(rename_all = "camelCase")]
struct GPUTestOutput {
  error: String,
  error_cause: String,
  success: bool,
}

pub async fn run_game_gpu_test(
  config_lock: &tokio::sync::MutexGuard<'_, LauncherConfig>,
  app_handle: tauri::AppHandle,
) -> Result<Option<bool>, CommandError> {
  let config_info = common_prelude(config_lock)?;

  let exec_info = get_exec_location(&config_info, "gk")?;
  let gpu_test_result_path = &match app_handle.path_resolver().app_data_dir() {
    None => {
      return Err(CommandError::BinaryExecution(
        "Could not determine path to save GPU test results".to_owned(),
      ))
    }
    Some(path) => path,
  };
  create_dir(gpu_test_result_path)?;
  let gpu_test_result_path = &gpu_test_result_path.join("gpu-test-result.json");

  log::info!(
    "Running GPU test on game version {:?} and storing in folder: {:?}",
    &config_info.active_version,
    gpu_test_result_path
  );

  let mut command = Command::new(exec_info.executable_path);
  command
    .args([
      "-v".to_string(),
      "--gpu-test".to_string(),
      "opengl".to_string(),
      "--gpu-test-out-path".to_string(),
      gpu_test_result_path.to_string_lossy().into_owned(),
    ])
    .current_dir(exec_info.executable_dir);
  #[cfg(windows)]
  {
    command.creation_flags(0x08000000);
  }
  let output = command.output().await?;
  match output.status.code() {
    Some(code) => {
      if code == 0 {
        // Parse the JSON file
        // Read the file
        let content = match std::fs::read_to_string(gpu_test_result_path) {
          Ok(content) => content,
          Err(err) => {
            log::error!("Unable to read {}: {}", gpu_test_result_path.display(), err);
            return Ok(None);
          }
        };

        // Serialize from json
        match serde_json::from_str::<GPUTestOutput>(&content) {
          Ok(test_results) => {
            return Ok(Some(test_results.success));
          }
          Err(err) => {
            log::error!("Unable to parse {}: {}", &content, err);
            return Ok(None);
          }
        }
      } else {
        return Ok(None);
      }
    }
    None => {
      return Ok(None);
    }
  }
}

fn generate_launch_game_string(
  config_info: &CommonConfigData,
  game_name: String,
  in_debug: bool,
  quote_project_path: bool,
) -> Result<Vec<String>, CommandError> {
  let data_folder = get_data_dir(&config_info, &game_name, false)?;

  let proj_path = if quote_project_path {
    format!("\"{}\"", data_folder.to_string_lossy().into_owned())
  } else {
    data_folder.to_string_lossy().into_owned()
  };
  let mut args;
  // NOTE - order unfortunately matters for gk args
  if config_info.tooling_version.major == 0
    && config_info.tooling_version.minor <= 1
    && config_info.tooling_version.patch < 35
  {
    // old argument format
    args = vec![
      "-boot".to_string(),
      "-fakeiso".to_string(),
      "-proj-path".to_string(),
      proj_path,
    ];
    if in_debug {
      args.push("-debug".to_string());
    }
  } else {
    args = vec!["-v".to_string(), "--proj-path".to_string(), proj_path];
    // Add new --game argument
    if config_info.tooling_version.minor > 1 || config_info.tooling_version.patch >= 44 {
      args.push("--game".to_string());
      args.push(game_name.clone());
    }
    // passthru args
    args.push("--".to_string());
    args.push("-boot".to_string());
    args.push("-fakeiso".to_string());
    if in_debug {
      args.push("-debug".to_string());
    }
  }
  Ok(args)
}

#[tauri::command]
pub async fn get_launch_game_string(
  config: tauri::State<'_, tokio::sync::Mutex<LauncherConfig>>,
  game_name: String,
) -> Result<String, CommandError> {
  let config_lock = config.lock().await;
  let config_info = common_prelude(&config_lock)?;

  let exec_info = get_exec_location(&config_info, "gk")?;
  let args = generate_launch_game_string(&config_info, game_name, false, true)?;

  Ok(format!(
    "{} {}",
    exec_info.executable_path.display(),
    args.join(" ")
  ))
}

#[tauri::command]
pub async fn launch_game(
  config: tauri::State<'_, tokio::sync::Mutex<LauncherConfig>>,
  app_handle: tauri::AppHandle,
  game_name: String,
  in_debug: bool,
  executable_location: Option<String>,
) -> Result<(), CommandError> {
  let config_lock = config.lock().await;
  let config_info = common_prelude(&config_lock)?;

  let mut exec_info = get_exec_location(&config_info, "gk")?;
  if executable_location.is_some() {
    let exec_path = PathBuf::from_str(executable_location.unwrap().as_str());
    if exec_path.is_ok() {
      exec_info = ExecutableLocation {
        executable_dir: exec_path.clone().unwrap().parent().unwrap().to_path_buf(),
        executable_path: exec_path.clone().unwrap(),
      };
    }
  }

  let args = generate_launch_game_string(&config_info, game_name.clone(), in_debug, false)?;

  log::info!(
    "Launching game version {:?} -> {:?} with args: {:?}. Working Directory: {:?}, Path: {:?}",
    &config_info.active_version,
    &config_info.tooling_version,
    args,
    exec_info.executable_dir,
    exec_info.executable_path,
  );

  let log_file = create_std_log_file(&app_handle, format!("game-{game_name}.log"), false)?;

  let mut command = std::process::Command::new(exec_info.executable_path);
  command
    .args(args)
    .stdout(log_file.try_clone().unwrap())
    .stderr(log_file)
    .current_dir(exec_info.executable_dir);
  #[cfg(windows)]
  {
    std::os::windows::process::CommandExt::creation_flags(&mut command, 0x08000000);
  }
  // Start the process here so if there is an error, we can return immediately
  let mut child = command.spawn()?;
  // if all goes well, we await the child to exit in the background (separate thread)
  tokio::spawn(async move {
    let start_time = Instant::now(); // get the start time of the game
                                     // start waiting for the game to exit
    match child.wait() {
      Ok(status_code) => {
        if !status_code.code().is_some() || status_code.code().unwrap() != 0 {
          let _ = app_handle.emit_all(
            "toast_msg",
            ToastPayload {
              toast: "Game crashed unexpectedly!".to_string(),
              level: "error".to_string(),
            },
          );
        }
      }
      Err(err) => {
        log::error!("Error occured when waiting for game to exit: {}", err);
        return;
      }
    }
    // once the game exits pass the time the game started to the track_playtine function
    if let Err(err) = track_playtime(start_time, game_name).await {
      log::error!("Error occured when tracking playtime: {}", err);
      return;
    }
  });
  Ok(())
}

async fn track_playtime(
  start_time: std::time::Instant,
  game_name: String,
) -> Result<(), CommandError> {
  let app_handle = TAURI_APP
    .get()
    .ok_or_else(|| {
      CommandError::BinaryExecution("Cannot access global app state to persist playtime".to_owned())
    })?
    .app_handle();
  let config = app_handle.state::<tokio::sync::Mutex<LauncherConfig>>();
  let mut config_lock = config.lock().await;

  // get the playtime of the session
  let elapsed_time = start_time.elapsed().as_secs();
  log::info!("elapsed time: {}", elapsed_time);

  config_lock
    .update_game_seconds_played(&game_name, elapsed_time)
    .map_err(|_| CommandError::Configuration("Unable to persist time played".to_owned()))?;

  // send an event to the front end so that it can refresh the playtime on screen
  if let Err(err) = app_handle.emit_all("playtimeUpdated", ()) {
    log::error!("Failed to emit playtimeUpdated event: {}", err);
    return Err(CommandError::BinaryExecution(format!(
      "Failed to emit playtimeUpdated event: {}",
      err
    )));
  }

  Ok(())
}<|MERGE_RESOLUTION|>--- conflicted
+++ resolved
@@ -1,13 +1,10 @@
 use std::{
   collections::HashMap,
   io::ErrorKind,
+  os::windows::process::CommandExt,
   path::{Path, PathBuf},
-<<<<<<< HEAD
-  process::Command,
+  process::Stdio,
   str::FromStr,
-=======
-  process::Stdio,
->>>>>>> 465092d9
   time::Instant,
 };
 use tokio::{io::AsyncWriteExt, process::Command};
@@ -596,7 +593,7 @@
   let mut command;
   #[cfg(windows)]
   {
-    command = Command::new("cmd");
+    command = std::process::Command::new("cmd");
     command
       .args([
         "/K",
@@ -610,14 +607,14 @@
   }
   #[cfg(target_os = "linux")]
   {
-    command = Command::new("xdg-terminal-exec");
+    command = std::process::Command::new("xdg-terminal-exec");
     command
       .args(["./goalc", "--proj-path", &data_folder.to_string_lossy()])
       .current_dir(exec_info.executable_dir);
   }
   #[cfg(target_os = "macos")]
   {
-    command = Command::new("osascript");
+    command = std::process::Command::new("osascript");
     command
       .args([
         "-e",
@@ -805,13 +802,26 @@
   let config_info = common_prelude(&config_lock)?;
 
   let mut exec_info = get_exec_location(&config_info, "gk")?;
-  if executable_location.is_some() {
-    let exec_path = PathBuf::from_str(executable_location.unwrap().as_str());
-    if exec_path.is_ok() {
-      exec_info = ExecutableLocation {
-        executable_dir: exec_path.clone().unwrap().parent().unwrap().to_path_buf(),
-        executable_path: exec_path.clone().unwrap(),
-      };
+  if let Some(custom_exec_location) = executable_location {
+    match PathBuf::from_str(custom_exec_location.as_str()) {
+      Ok(exec_path) => {
+        let path_copy = exec_path.clone();
+        if path_copy.parent().is_none() {
+          return Err(CommandError::BinaryExecution(format!(
+            "Failed to resolve custom binary parent directory"
+          )));
+        }
+        exec_info = ExecutableLocation {
+          executable_dir: exec_path.clone().parent().unwrap().to_path_buf(),
+          executable_path: exec_path.clone(),
+        };
+      }
+      Err(err) => {
+        return Err(CommandError::BinaryExecution(format!(
+          "Failed to resolve custom binary location {}",
+          err
+        )));
+      }
     }
   }
 
