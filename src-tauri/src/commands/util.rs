use crate::config::LauncherConfig;
use crate::util::file::delete_dir;
use log::error;
use log::info;
use serde_json::Value;
use std::path::Path;
#[cfg(target_os = "macos")]
use sysctl::Sysctl;
use sysinfo::Disks;
use tauri::Manager;

use super::CommandError;

#[tauri::command]
pub async fn path_exists(directory: String) -> Result<bool, CommandError> {
  Ok(Path::new(&directory).exists())
}

#[tauri::command]
pub async fn has_old_data_directory(app_handle: tauri::AppHandle) -> Result<bool, CommandError> {
  match &app_handle.path().app_config_dir() {
    Ok(dir) => Ok(dir.join("data").join("iso_data").exists()),
    Err(_) => Ok(false),
  }
}

#[tauri::command]
pub async fn delete_old_data_directory(app_handle: tauri::AppHandle) -> Result<(), CommandError> {
  match &app_handle.path().app_config_dir() {
    Ok(dir) => Ok(delete_dir(dir.join("data"))?),
    Err(_) => Ok(()),
  }
}

pub fn diskspace_threshold_for_fresh_install(game_name: &str) -> Result<u64, CommandError> {
  match game_name {
    "jak1" => Ok(4 * 1024 * 1024 * 1024),  // 4gb
    "jak2" => Ok(11 * 1024 * 1024 * 1024), // 11gb
    "jak3" => Ok(11 * 1024 * 1024 * 1024), // TODO! gb
    "jakx" => Ok(11 * 1024 * 1024 * 1024), // TODO! gb
    _ => Err(CommandError::UnknownGame(game_name.to_string())),
  }
}

#[tauri::command]
pub async fn is_diskspace_requirement_met(
  config: tauri::State<'_, tokio::sync::Mutex<LauncherConfig>>,
  game_name: String,
) -> Result<bool, CommandError> {
  // If the game is already installed, we assume they have enough drive space
  let config_lock = config.lock().await;
  if matches!(
    config_lock.get_setting_value("installed", Some(game_name.clone())),
    Ok(Value::Bool(true))
  ) {
    return Ok(true);
  }
  if config_lock.requirements.bypass_requirements {
    log::warn!("Bypassing the Disk Space requirements check!");
    return Ok(true);
  }

  let install_dir = match &config_lock.installation_dir {
    None => {
      log::error!("Can't check disk space, no install directory has been choosen!");
      return Err(CommandError::Configuration(
        "Can't check disk space, no install directory has been choosen!".to_owned(),
      ));
    }
    Some(dir) => Path::new(dir),
  };

  // Check the drive that the installation directory is set to
  let minimum_required_drive_space = diskspace_threshold_for_fresh_install(&game_name)?;
  for disk in Disks::new_with_refreshed_list().into_iter() {
    if install_dir.starts_with(disk.mount_point()) {
      if disk.available_space() < minimum_required_drive_space {
        log::warn!("Not enough space left on disk: {:?}", disk.name());
        return Ok(false);
      } else {
        return Ok(true);
      }
    }
  }

  log::error!("Unable to find relevant drive to check for space");
  Err(CommandError::Configuration(
    "Unable to find relevant drive to check for space".to_owned(),
  ))
}

#[cfg(target_os = "windows")]
#[tauri::command]
pub async fn is_minimum_vcc_runtime_installed() -> Result<bool, CommandError> {
  use crate::util::os::get_installed_vcc_runtime;

  let minimum_version = semver::Version::new(14, 40, 33810);
  let installed_vcc_runtime_version = get_installed_vcc_runtime();
  if installed_vcc_runtime_version.is_none() {
    Err(CommandError::Configuration(
      "Unable to check if VCC runtime is installed".to_owned(),
    ))
  } else {
    Ok(installed_vcc_runtime_version.unwrap() >= minimum_version)
  }
}

#[cfg(target_os = "linux")]
#[tauri::command]
pub async fn is_minimum_vcc_runtime_installed() -> Result<bool, CommandError> {
  return Ok(false);
}

#[cfg(target_os = "macos")]
#[tauri::command]
pub async fn is_minimum_vcc_runtime_installed() -> Result<bool, CommandError> {
  Ok(false)
}

#[cfg(any(target_arch = "x86", target_arch = "x86_64"))]
pub async fn is_avx_supported() -> bool {
  return is_x86_feature_detected!("avx") || is_x86_feature_detected!("avx2");
}

#[cfg(not(any(target_arch = "x86", target_arch = "x86_64")))]
pub async fn is_avx_supported() -> bool {
  // TODO - macOS check if on atleast sequoia and rosetta 2 is installed
  false
}

#[cfg(not(target_os = "macos"))]
#[tauri::command]
pub async fn is_macos_version_15_or_above() -> Result<bool, CommandError> {
  return Ok(false);
}

#[cfg(target_os = "macos")]
#[tauri::command]
pub async fn is_macos_version_15_or_above() -> Result<bool, CommandError> {
  if let Ok(ctl) = sysctl::Ctl::new("kern.osproductversion") {
    if let Ok(ctl_val) = ctl.value_string() {
<<<<<<< HEAD
      let version = ctl_val.parse::<f32>();
      if let Ok(os_version) = version {
        return Ok(os_version >= 15.0);
=======
      info!("MacOS Version Number: {}", ctl_val);
      let mut stripped_ctl_val = ctl_val.as_str();
      if stripped_ctl_val.contains(".") {
        let first_value = stripped_ctl_val.split(".").next();
        if first_value.is_none() {
          error!("Unable to parse MacOS major version number");
          return Ok(false);
        }
        stripped_ctl_val = first_value.unwrap();
      }
      info!("Checking MacOS Version Number: {}", stripped_ctl_val);
      let version = stripped_ctl_val.parse::<f32>();
      if version.is_ok() {
        return Ok(version.unwrap() >= 15.0);
>>>>>>> 4467ce5c
      }
    }
  }
  Ok(false)
}<|MERGE_RESOLUTION|>--- conflicted
+++ resolved
@@ -1,7 +1,5 @@
 use crate::config::LauncherConfig;
 use crate::util::file::delete_dir;
-use log::error;
-use log::info;
 use serde_json::Value;
 use std::path::Path;
 #[cfg(target_os = "macos")]
@@ -139,11 +137,6 @@
 pub async fn is_macos_version_15_or_above() -> Result<bool, CommandError> {
   if let Ok(ctl) = sysctl::Ctl::new("kern.osproductversion") {
     if let Ok(ctl_val) = ctl.value_string() {
-<<<<<<< HEAD
-      let version = ctl_val.parse::<f32>();
-      if let Ok(os_version) = version {
-        return Ok(os_version >= 15.0);
-=======
       info!("MacOS Version Number: {}", ctl_val);
       let mut stripped_ctl_val = ctl_val.as_str();
       if stripped_ctl_val.contains(".") {
@@ -158,7 +151,6 @@
       let version = stripped_ctl_val.parse::<f32>();
       if version.is_ok() {
         return Ok(version.unwrap() >= 15.0);
->>>>>>> 4467ce5c
       }
     }
   }
