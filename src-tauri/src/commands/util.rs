--- conflicted
+++ resolved
@@ -2,13 +2,10 @@
 use crate::util::file::delete_dir;
 use serde_json::Value;
 use std::path::Path;
-<<<<<<< HEAD
+use sysinfo::Disks;
 #[cfg(target_os = "macos")]
 use sysctl::Sysctl;
 use tauri::Manager;
-=======
-use sysinfo::Disks;
->>>>>>> 6042f649
 
 use super::CommandError;
 
@@ -17,26 +14,6 @@
   Ok(Path::new(&directory).exists())
 }
 
-<<<<<<< HEAD
-#[cfg(not(target_os = "macos"))]
-#[tauri::command]
-pub async fn is_macos_version_15_or_above() -> Result<bool, CommandError> {
-  return Ok(false);
-}
-
-#[cfg(target_os = "macos")]
-#[tauri::command]
-pub async fn is_macos_version_15_or_above() -> Result<bool, CommandError> {
-  if let Ok(ctl) = sysctl::Ctl::new("kern.osproductversion") {
-    if let Ok(ctl_val) = ctl.value_string() {
-      let version = ctl_val.parse::<f32>();
-      if version.is_ok() {
-        return Ok(version.unwrap() >= 15.0);
-      }
-    }
-  }
-  Ok(false)
-=======
 #[tauri::command]
 pub async fn has_old_data_directory(app_handle: tauri::AppHandle) -> Result<bool, CommandError> {
   match &app_handle.path_resolver().app_config_dir() {
@@ -147,5 +124,24 @@
 pub async fn is_avx_supported() -> bool {
   // TODO - macOS check if on atleast sequoia and rosetta 2 is installed
   return false;
->>>>>>> 6042f649
+}
+
+#[cfg(not(target_os = "macos"))]
+#[tauri::command]
+pub async fn is_macos_version_15_or_above() -> Result<bool, CommandError> {
+  return Ok(false);
+}
+
+#[cfg(target_os = "macos")]
+#[tauri::command]
+pub async fn is_macos_version_15_or_above() -> Result<bool, CommandError> {
+  if let Ok(ctl) = sysctl::Ctl::new("kern.osproductversion") {
+    if let Ok(ctl_val) = ctl.value_string() {
+      let version = ctl_val.parse::<f32>();
+      if version.is_ok() {
+        return Ok(version.unwrap() >= 15.0);
+      }
+    }
+  }
+  Ok(false)
 }