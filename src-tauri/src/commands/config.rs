--- conflicted
+++ resolved
@@ -1,4 +1,3 @@
-<<<<<<< HEAD
 use std::path::Path;
 
 use crate::{config::LauncherConfig, util::file::delete_dir};
@@ -112,446 +111,6 @@
   return Err(CommandError::Configuration(
     "Unable to find relevant drive to check for space".to_owned(),
   ));
-}
-
-#[tauri::command]
-pub async fn is_avx_requirement_met(
-  config: tauri::State<'_, tokio::sync::Mutex<LauncherConfig>>,
-  force: bool,
-) -> Result<bool, CommandError> {
-  let mut config_lock = config.lock().await;
-  if force {
-    config_lock.requirements.avx = None;
-  }
-  if let Some(bypass) = config_lock.requirements.bypass_requirements {
-    if bypass {
-      log::warn!("Bypassing the AVX requirements check!");
-      return Ok(true);
-    }
-  }
-  match config_lock.requirements.avx {
-    None => {
-      if is_x86_feature_detected!("avx") || is_x86_feature_detected!("avx2") {
-        config_lock.requirements.avx = Some(true);
-      } else {
-        config_lock.requirements.avx = Some(false);
-      }
-      config_lock.save_config().map_err(|err| {
-        log::error!("Unable to persist avx requirement change {}", err);
-        CommandError::Configuration("Unable to persist avx requirement change".to_owned())
-      })?;
-      Ok(config_lock.requirements.avx.unwrap_or(false))
-    }
-    Some(val) => Ok(val),
-  }
-}
-
-async fn check_opengl_via_heuristic(
-  mut config_lock: tokio::sync::MutexGuard<'_, LauncherConfig>,
-) -> Result<Option<bool>, CommandError> {
-  let instance = wgpu::Instance::new(wgpu::InstanceDescriptor {
-    backends: wgpu::Backends::all(),
-    flags: wgpu::InstanceFlags::empty(),
-    gles_minor_version: wgpu::Gles3MinorVersion::Automatic,
-    dx12_shader_compiler: wgpu::Dx12Compiler::default(),
-  });
-  let adapter = match instance
-    .request_adapter(&wgpu::RequestAdapterOptions {
-      power_preference: wgpu::PowerPreference::default(),
-      force_fallback_adapter: false,
-      compatible_surface: None,
-    })
-    .await
-  {
-    None => {
-      config_lock.set_opengl_requirement_met(None).map_err(|_| {
-        CommandError::Configuration("Unable to persist opengl requirement change".to_owned())
-      })?;
-      return Err(CommandError::Configuration(
-        "Unable to request GPU adapter to check for OpenGL support".to_owned(),
-      ));
-    }
-    Some(instance) => instance,
-  };
-
-  match adapter
-    .request_device(
-      &wgpu::DeviceDescriptor {
-        features: wgpu::Features::empty(),
-        limits: wgpu::Limits {
-          // These are OpenGL 4.3 minimums where these values
-          // were the maximum (not inclusive) for 4.2
-          max_texture_dimension_1d: 16384,
-          max_texture_dimension_2d: 16384,
-          max_texture_dimension_3d: 2048,
-          ..wgpu::Limits::default()
-        },
-        label: None,
-      },
-      None,
-    )
-    .await
-  {
-    Err(err) => {
-      config_lock
-        .set_opengl_requirement_met(Some(false))
-        .map_err(|_| {
-          CommandError::Configuration("Unable to persist opengl requirement change".to_owned())
-        })?;
-      return Err(CommandError::Configuration(format!(
-        "Unable to request GPU device with adequate OpenGL support - {err:?}",
-      )));
-    }
-    Ok(device) => device,
-  };
-
-  // If we didn't support the above limits, we would have returned an error already
-  config_lock
-    .set_opengl_requirement_met(Some(true))
-    .map_err(|_| {
-      CommandError::Configuration("Unable to persist opengl requirement change".to_owned())
-    })?;
-  Ok(Some(true))
-}
-
-#[tauri::command]
-pub async fn is_opengl_requirement_met(
-  config: tauri::State<'_, tokio::sync::Mutex<LauncherConfig>>,
-  app_handle: tauri::AppHandle,
-  force: bool,
-) -> Result<Option<bool>, CommandError> {
-  let mut config_lock = config.lock().await;
-  if force {
-    config_lock.requirements.opengl = None;
-  }
-  if let Some(bypass) = config_lock.requirements.bypass_requirements {
-    if bypass {
-      log::warn!("Bypassing the OpenGL requirements check!");
-      return Ok(Some(true));
-    }
-  }
-  // If the value is already set, just return it
-  if let Some(val) = config_lock.requirements.opengl {
-    return Ok(Some(val));
-  }
-
-  // Check the active tooling version, if it's above 0.1.38 we can use the new
-  // built-in gpu testing feature
-  // If not, we have to use the spotty heuristic
-  let active_version = config_lock
-    .active_version
-    .as_ref()
-    .ok_or(CommandError::Configuration(
-      "No active version set, can't perform operation".to_owned(),
-    ))?;
-  // If we can't determine the version, assume it's too old
-  let tooling_version = Version::parse(active_version.strip_prefix('v').unwrap_or(&active_version))
-    .unwrap_or(Version::new(0, 1, 37));
-  if tooling_version.major == 0 && tooling_version.minor <= 1 && tooling_version.patch < 38 {
-    // Do it the old way
-    log::info!("Checking for OpenGL support via heuristic");
-    return check_opengl_via_heuristic(config_lock).await;
-  } else {
-    // Do it the new way!
-    log::info!("Checking for OpenGL support via `gk`");
-    let test_result = super::binaries::run_game_gpu_test(&config_lock, app_handle).await?;
-    match test_result {
-      Some(result) => {
-        config_lock
-          .set_opengl_requirement_met(Some(result))
-          .map_err(|_| {
-            CommandError::Configuration("Unable to persist opengl requirement change".to_owned())
-          })?;
-        Ok(Some(result))
-      }
-      None => Ok(None),
-    }
-  }
-}
-
-#[tauri::command]
-pub async fn finalize_installation(
-  config: tauri::State<'_, tokio::sync::Mutex<LauncherConfig>>,
-  app_handle: tauri::AppHandle,
-  game_name: String,
-) -> Result<(), CommandError> {
-  let mut config_lock = config.lock().await;
-  config_lock
-    .update_installed_game_version(&game_name, true)
-    .map_err(|_| {
-      CommandError::Configuration("Unable to persist game installation status".to_owned())
-    })?;
-  app_handle.emit_all("gameInstalled", {})?;
-  Ok(())
-}
-
-fn is_game_installed_impl(
-  config_lock: &mut tokio::sync::MutexGuard<LauncherConfig>,
-  game_name: String,
-) -> Result<bool, CommandError> {
-  // Check that the version and version folder config field is set properly as well
-  let version = config_lock.game_install_version(&game_name);
-  let version_folder = config_lock.game_install_version_folder(&game_name);
-
-  if version.is_empty() || version_folder.is_empty() {
-    config_lock
-      .update_installed_game_version(&game_name, false)
-      .map_err(|err| {
-        log::error!(
-          "Unable to mark partially installed game as uninstalled {}",
-          err
-        );
-        CommandError::Configuration(
-          "Unable to mark partially installed game as uninstalled".to_owned(),
-        )
-      })?;
-    return Ok(false);
-  }
-
-  Ok(true)
-}
-
-#[tauri::command]
-pub async fn is_game_installed(
-  config: tauri::State<'_, tokio::sync::Mutex<LauncherConfig>>,
-  game_name: String,
-) -> Result<bool, CommandError> {
-  let mut config_lock = config.lock().await;
-
-  if !config_lock.is_game_installed(&game_name) {
-    return Ok(false);
-  }
-
-  return is_game_installed_impl(&mut config_lock, game_name);
-}
-
-#[tauri::command]
-pub async fn get_installed_version(
-  config: tauri::State<'_, tokio::sync::Mutex<LauncherConfig>>,
-  game_name: String,
-) -> Result<String, CommandError> {
-  let config_lock = config.lock().await;
-  Ok(config_lock.game_install_version(&game_name))
-}
-
-#[tauri::command]
-pub async fn get_installed_version_folder(
-  config: tauri::State<'_, tokio::sync::Mutex<LauncherConfig>>,
-  game_name: String,
-) -> Result<String, CommandError> {
-  let config_lock = config.lock().await;
-  Ok(config_lock.game_install_version_folder(&game_name))
-}
-
-#[tauri::command]
-pub async fn save_active_version_change(
-  config: tauri::State<'_, tokio::sync::Mutex<LauncherConfig>>,
-  version_folder: String,
-  new_active_version: String,
-) -> Result<(), CommandError> {
-  let mut config_lock = config.lock().await;
-  config_lock
-    .set_active_version_folder(version_folder)
-    .map_err(|_| {
-      CommandError::Configuration("Unable to persist active version folder change".to_owned())
-    })?;
-  config_lock
-    .set_active_version(new_active_version)
-    .map_err(|_| {
-      CommandError::Configuration("Unable to persist active version change".to_owned())
-    })?;
-  Ok(())
-}
-
-#[tauri::command]
-pub async fn get_active_tooling_version(
-  config: tauri::State<'_, tokio::sync::Mutex<LauncherConfig>>,
-) -> Result<Option<String>, CommandError> {
-  let config_lock = config.lock().await;
-  Ok(config_lock.active_version.clone())
-}
-
-#[tauri::command]
-pub async fn get_active_tooling_version_folder(
-  config: tauri::State<'_, tokio::sync::Mutex<LauncherConfig>>,
-) -> Result<Option<String>, CommandError> {
-  let config_lock = config.lock().await;
-  Ok(config_lock.active_version_folder.clone())
-}
-
-#[tauri::command]
-pub async fn get_locale(
-  config: tauri::State<'_, tokio::sync::Mutex<LauncherConfig>>,
-) -> Result<Option<String>, CommandError> {
-  let config_lock = config.lock().await;
-  Ok(config_lock.locale.clone())
-}
-
-#[tauri::command]
-pub async fn set_locale(
-  config: tauri::State<'_, tokio::sync::Mutex<LauncherConfig>>,
-  locale: String,
-) -> Result<(), CommandError> {
-  let mut config_lock = config.lock().await;
-  config_lock
-    .set_locale(locale)
-    .map_err(|_| CommandError::Configuration("Unable to persist locale change".to_owned()))?;
-  Ok(())
-}
-
-#[tauri::command]
-pub async fn get_bypass_requirements(
-  config: tauri::State<'_, tokio::sync::Mutex<LauncherConfig>>,
-) -> Result<bool, CommandError> {
-  let config_lock = config.lock().await;
-  match config_lock.requirements.bypass_requirements {
-    Some(val) => Ok(val),
-    None => Ok(false),
-  }
-}
-
-#[tauri::command]
-pub async fn set_bypass_requirements(
-  config: tauri::State<'_, tokio::sync::Mutex<LauncherConfig>>,
-  bypass: bool,
-) -> Result<(), CommandError> {
-  let mut config_lock = config.lock().await;
-  config_lock.set_bypass_requirements(bypass).map_err(|_| {
-    CommandError::Configuration("Unable to persist bypass requirements change".to_owned())
-  })?;
-  Ok(())
-}
-
-#[tauri::command]
-pub async fn get_enabled_texture_packs(
-  config: tauri::State<'_, tokio::sync::Mutex<LauncherConfig>>,
-  game_name: String,
-) -> Result<Vec<String>, CommandError> {
-  let config_lock = config.lock().await;
-  Ok(config_lock.game_enabled_textured_packs(&game_name))
-}
-
-#[tauri::command]
-pub async fn cleanup_enabled_texture_packs(
-  config: tauri::State<'_, tokio::sync::Mutex<LauncherConfig>>,
-  game_name: String,
-  cleanup_list: Vec<String>,
-) -> Result<(), CommandError> {
-  let mut config_lock = config.lock().await;
-  config_lock
-    .cleanup_game_enabled_texture_packs(&game_name, cleanup_list)
-    .map_err(|_| {
-      CommandError::Configuration("Unable to cleanup enabled texture packs".to_owned())
-    })?;
-  Ok(())
-}
-
-#[tauri::command]
-pub async fn set_enabled_texture_packs(
-  config: tauri::State<'_, tokio::sync::Mutex<LauncherConfig>>,
-  game_name: String,
-  packs: Vec<String>,
-) -> Result<(), CommandError> {
-  let mut config_lock = config.lock().await;
-  config_lock
-    .set_game_enabled_texture_packs(&game_name, packs)
-    .map_err(|_| {
-      CommandError::Configuration("Unable to persist change to enabled texture packs".to_owned())
-    })?;
-  Ok(())
-}
-
-#[tauri::command]
-pub async fn does_active_tooling_version_support_game(
-  config: tauri::State<'_, tokio::sync::Mutex<LauncherConfig>>,
-  game_name: String,
-) -> Result<bool, CommandError> {
-  let config_lock = config.lock().await;
-  // If we can't determine the version, assume its our first release
-  let active_version = config_lock
-    .active_version
-    .as_ref()
-    .ok_or(CommandError::Configuration(
-      "No active version set, can't perform operation".to_owned(),
-    ))?;
-  let tooling_version = Version::parse(active_version.strip_prefix('v').unwrap_or(&active_version))
-    .unwrap_or(Version::new(0, 0, 1));
-  match game_name.as_str() {
-    "jak1" => Ok(true),
-    "jak2" => Ok(tooling_version.minor > 1 || tooling_version.patch >= 44),
-    _ => Ok(false),
-  }
-}
-
-#[tauri::command]
-pub async fn get_playtime(
-  config: tauri::State<'_, tokio::sync::Mutex<LauncherConfig>>,
-  game_name: String,
-) -> Result<u64, CommandError> {
-  let mut config_lock = config.lock().await;
-  match config_lock.get_game_seconds_played(&game_name) {
-    Ok(playtime) => Ok(playtime),
-    Err(err) => Err(CommandError::Configuration(format!(
-      "Error occurred when getting game playtime: {}",
-      err
-    ))),
-  }
-}
-=======
-use crate::{config::LauncherConfig, util::file::delete_dir};
-use semver::Version;
-use tauri::Manager;
-
-use super::CommandError;
-
-#[tauri::command]
-pub async fn has_old_data_directory(app_handle: tauri::AppHandle) -> Result<bool, CommandError> {
-  match &app_handle.path_resolver().app_config_dir() {
-    None => Ok(false),
-    Some(dir) => Ok(dir.join("data").join("iso_data").exists()),
-  }
-}
-
-#[tauri::command]
-pub async fn delete_old_data_directory(app_handle: tauri::AppHandle) -> Result<(), CommandError> {
-  match &app_handle.path_resolver().app_config_dir() {
-    None => Ok(()),
-    Some(dir) => Ok(delete_dir(&dir.join("data"))?),
-  }
-}
-
-#[tauri::command]
-pub async fn reset_to_defaults(
-  config: tauri::State<'_, tokio::sync::Mutex<LauncherConfig>>,
-) -> Result<(), CommandError> {
-  let mut config_lock = config.lock().await;
-  config_lock.reset_to_defaults().map_err(|_| {
-    CommandError::Configuration("Unable to reset configuration to defaults".to_owned())
-  })?;
-  Ok(())
-}
-
-#[tauri::command]
-pub async fn get_install_directory(
-  config: tauri::State<'_, tokio::sync::Mutex<LauncherConfig>>,
-) -> Result<Option<String>, CommandError> {
-  let config_lock = config.lock().await;
-  match &config_lock.installation_dir {
-    None => Ok(None),
-    Some(dir) => Ok(Some(dir.to_string())),
-  }
-}
-
-#[tauri::command]
-pub async fn set_install_directory(
-  config: tauri::State<'_, tokio::sync::Mutex<LauncherConfig>>,
-  new_dir: String,
-) -> Result<Option<String>, CommandError> {
-  let mut config_lock = config.lock().await;
-  config_lock.set_install_directory(new_dir).map_err(|err| {
-    log::error!("Unable to persist installation directory: {:?}", err);
-    CommandError::Configuration("Unable to persist installation directory".to_owned())
-  })
 }
 
 #[tauri::command]
@@ -658,17 +217,10 @@
   Ok(())
 }
 
-#[tauri::command]
-pub async fn is_game_installed(
-  config: tauri::State<'_, tokio::sync::Mutex<LauncherConfig>>,
-  game_name: String,
-) -> Result<bool, CommandError> {
-  let mut config_lock = config.lock().await;
-
-  if !config_lock.is_game_installed(&game_name) {
-    return Ok(false);
-  }
-
+fn is_game_installed_impl(
+  config_lock: &mut tokio::sync::MutexGuard<LauncherConfig>,
+  game_name: String,
+) -> Result<bool, CommandError> {
   // Check that the version and version folder config field is set properly as well
   let version = config_lock.game_install_version(&game_name);
   let version_folder = config_lock.game_install_version_folder(&game_name);
@@ -692,6 +244,20 @@
 }
 
 #[tauri::command]
+pub async fn is_game_installed(
+  config: tauri::State<'_, tokio::sync::Mutex<LauncherConfig>>,
+  game_name: String,
+) -> Result<bool, CommandError> {
+  let mut config_lock = config.lock().await;
+
+  if !config_lock.is_game_installed(&game_name) {
+    return Ok(false);
+  }
+
+  return is_game_installed_impl(&mut config_lock, game_name);
+}
+
+#[tauri::command]
 pub async fn get_installed_version(
   config: tauri::State<'_, tokio::sync::Mutex<LauncherConfig>>,
   game_name: String,
@@ -862,5 +428,4 @@
       err
     ))),
   }
-}
->>>>>>> 21d3d055
+}