--- conflicted
+++ resolved
@@ -1,87 +1,13 @@
-<<<<<<< HEAD
 {
-  "bundle": {
-    "active": true,
-    "targets": [
-      "msi",
-      "app",
-      "dmg"
-    ],
-    "windows": {
-      "certificateThumbprint": null,
-      "digestAlgorithm": "sha256",
-      "timestampUrl": ""
-    },
-    "icon": [
-      "icons/32x32.png",
-      "icons/128x128.png",
-      "icons/128x128@2x.png",
-      "icons/icon.icns",
-      "icons/icon.ico"
-    ],
-    "copyright": "",
-    "category": "DeveloperTool",
-    "shortDescription": "",
-    "longDescription": "",
-    "createUpdaterArtifacts": "v1Compatible"
+  "package": {
+    "productName": "OpenGOAL-Launcher",
+    "version": "2.6.3"
   },
   "build": {
     "beforeBuildCommand": "npm run build",
     "frontendDist": "../dist",
     "beforeDevCommand": "npm run dev",
     "devUrl": "http://localhost:3000/"
-  },
-  "productName": "OpenGOAL-Launcher",
-  "mainBinaryName": "OpenGOAL-Launcher",
-  "version": "2.5.1",
-  "identifier": "OpenGOAL-Launcher",
-  "plugins": {
-    "updater": {
-      "pubkey": "dW50cnVzdGVkIGNvbW1lbnQ6IG1pbmlzaWduIHB1YmxpYyBrZXk6IDM5Q0RCMDMyRkYwQTQxOTIKUldTU1FRci9NckROT1FERSs0UjhTNzRsTHU0cjZGdTZzN1FTWGF4aldYdGFlTG56eWc5Uko4YzkK",
-      "endpoints": [
-        "https://raw.githubusercontent.com/open-goal/launcher/main/.tauri/latest-release-v2.json"
-      ]
-    }
-  },
-  "app": {
-    "security": {
-      "assetProtocol": {
-        "scope": [
-          "**"
-        ],
-        "enable": true
-      }
-    },
-    "windows": [
-      {
-        "title": "OpenGOAL Launcher - Splash",
-        "label": "splashscreen",
-        "width": 200,
-        "height": 300,
-        "center": true,
-        "decorations": false,
-        "transparent": true,
-        "resizable": false,
-        "fullscreen": false,
-        "url": "./src/splash/index.html",
-        "visible": true,
-        "focus": true,
-        "useHttpsScheme": true
-      }
-    ]
-  }
-}
-=======
-{
-  "package": {
-    "productName": "OpenGOAL-Launcher",
-    "version": "2.6.3"
-  },
-  "build": {
-    "distDir": "../dist",
-    "devPath": "http://localhost:3000/",
-    "beforeDevCommand": "npm run dev",
-    "beforeBuildCommand": "npm run build"
   },
   "tauri": {
     "bundle": {
@@ -121,19 +47,9 @@
       },
       "fs": {
         "scope": [
-          "$APP/",
-          "$APP/iso/*",
-          "$APP/*",
-          "$APP/**/*",
-          "$RESOURCE/**/*"
-        ]
-      },
-      "protocol": {
-        "asset": true,
-        "assetScope": ["**"]
-      },
-      "os": {
-        "all": true
+          "**"
+        ],
+        "enable": true
       }
     },
     "windows": [
@@ -149,9 +65,9 @@
         "fullscreen": false,
         "url": "./src/splash/index.html",
         "visible": true,
-        "focus": true
+        "focus": true,
+        "useHttpsScheme": true
       }
     ]
   }
-}
->>>>>>> f58c71fe
+}