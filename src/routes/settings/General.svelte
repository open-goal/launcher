<script lang="ts">
  import { AVAILABLE_LOCALES, type Locale } from "$lib/i18n/i18n";
  import {
    getBypassRequirements,
    getInstallationDirectory,
    getLocale,
    localeSpecificFontAvailableForDownload,
    resetLauncherSettingsToDefaults,
    setAutoUpdateGames,
    getAutoUpdateGames,
    setBypassRequirements,
    setInstallationDirectory,
    setLocale,
    setAutoUninstallOldVersions,
    getAutoUninstallOldVersions,
  } from "$lib/rpc/config";
  import { getActiveVersion } from "$lib/rpc/versions";
  import { VersionStore } from "$lib/stores/VersionStore";
  import {
    Button,
    Helper,
    Input,
    Label,
    Select,
    Spinner,
    Toggle,
  } from "flowbite-svelte";
  import { onMount } from "svelte";
  import { _ } from "svelte-i18n";
  import { confirm } from "@tauri-apps/plugin-dialog";
  import { platform } from "@tauri-apps/plugin-os";
  import { downloadFile } from "$lib/rpc/download";
  import { appDataDir, join } from "@tauri-apps/api/path";
  import { folderPrompt } from "$lib/utils/file-dialogs";
  import { writable } from "svelte/store";

  let currentInstallationDirectory = "";
  let currentLocale = writable();
  let availableLocales = [];
  let currentBypassRequirementsVal = false;
  let keepGamesUpdated = writable(false);
  let uninstallOldVersions = writable(false);
  let localeFontForDownload: Locale | undefined = undefined;
  let localeFontDownloading = false;
<<<<<<< HEAD
  let isLinux = false;

  onMount(async () => {
    isLinux = (await platform()) === "linux";
=======
  let initialized = false;

  onMount(async () => {
    keepGamesUpdated.set(await getAutoUpdateGames());
    uninstallOldVersions.set(await getAutoUninstallOldVersions());
>>>>>>> f58c71fe
    currentInstallationDirectory = await getInstallationDirectory();
    for (const locale of AVAILABLE_LOCALES) {
      availableLocales = [
        ...availableLocales,
        {
          value: locale.id,
          name: `${locale.flag} ${locale.localizedName}`,
        },
      ];
    }
    $currentLocale = await getLocale();
    currentBypassRequirementsVal = await getBypassRequirements();
    if ($currentLocale !== null) {
      localeFontForDownload =
        await localeSpecificFontAvailableForDownload($currentLocale);
    }
    initialized = true;
  });

  $: if (initialized) {
    setAutoUpdateGames($keepGamesUpdated);
  }

  $: if (initialized) {
    setAutoUninstallOldVersions($uninstallOldVersions);
  }
</script>

<div class="flex flex-col gap-5 mt-2">
  <div>
    <Label
      >{$_("settings_general_localeChange")}
      <Select
        class="mt-2"
        items={availableLocales}
        bind:value={$currentLocale}
        on:change={async () => {
          await setLocale($currentLocale);
          localeFontForDownload =
            await localeSpecificFontAvailableForDownload($currentLocale);
        }}
      />
    </Label>
    <Helper class="text-xs mt-2 italic"
      >{$_("settings_general_localeChange_helper_1")}
      <a
        class=" text-orange-400 hover:text-orange-600"
        href="https://crowdin.com/project/opengoal-launcher"
        target="_blank"
        rel="noreferrer">{$_("settings_general_localeChange_helper_link")}</a
      >
      {$_("settings_general_localeChange_helper_2")}</Helper
    >
    {#if localeFontForDownload !== undefined}
      <Button
        class="flex-shrink border-solid rounded bg-white hover:bg-orange-400 text-sm text-slate-900 font-semibold px-5 py-2 mt-2"
        disabled={localeFontDownloading}
        on:click={async () => {
          if (
            localeFontForDownload !== undefined &&
            localeFontForDownload.fontDownloadUrl !== undefined &&
            localeFontForDownload.fontFileName !== undefined
          ) {
            localeFontDownloading = true;
            const fontPath = await join(
              await appDataDir(),
              "fonts",
              localeFontForDownload.fontFileName,
            );
            await downloadFile(localeFontForDownload.fontDownloadUrl, fontPath);
            await setLocale($currentLocale);
            localeFontForDownload =
              await localeSpecificFontAvailableForDownload($currentLocale);
            localeFontDownloading = false;
          }
        }}
      >
        {#if localeFontDownloading}
          <Spinner class="mr-3" size="4" color="white" />
        {/if}
        {$_("settings_general_downloadLocaleSpecificFont")}
      </Button>
    {/if}
  </div>
  {#if !isLinux}
    <div>
      <Label for="default-input" class="block mb-2"
        >{$_("settings_folders_installationDir")}</Label
      >
      <Input
        id="default-input"
        placeholder={currentInstallationDirectory}
        on:click={async () => {
          const newInstallDir = await folderPrompt(
            $_("settings_folders_installationDir_prompt"),
          );
          if (
            newInstallDir !== undefined &&
            newInstallDir !== currentInstallationDirectory
          ) {
            const errMsg = await setInstallationDirectory(newInstallDir);
            if (errMsg === null) {
              if (currentInstallationDirectory !== newInstallDir) {
                $VersionStore.activeVersionType = null;
                $VersionStore.activeVersionName = null;
              }
              currentInstallationDirectory = newInstallDir;
            }
          }
        }}
      />
      <Helper class="text-xs mt-2 italic"
        >{$_("settings_general_installationDir_helper")}</Helper
      >
    </div>
  {/if}
  <div>
    <Toggle
      color="orange"
      bind:checked={$keepGamesUpdated}
      on:change={async () => {
        $uninstallOldVersions = false;
      }}
      class="mb-2">{$_("settings_general_keep_updated")}</Toggle
    >
    {#if $keepGamesUpdated}
      <Toggle
        color="orange"
        bind:checked={$uninstallOldVersions}
        class="ml-14 mb-2">{$_("settings_general_uninstall_old")}</Toggle
      >
    {/if}
    <Toggle
      checked={currentBypassRequirementsVal}
      color="orange"
      on:change={async (evt) => {
        if (evt.target.checked) {
          const confirmed = await confirm(
            `${$_("requirements_button_bypass_warning_1")}\n\n${$_(
              "requirements_button_bypass_warning_2",
            )}`,
            { title: "OpenGOAL Launcher", type: "warning" },
          );
          if (confirmed) {
            await setBypassRequirements(evt.target.checked);
            currentBypassRequirementsVal = await getBypassRequirements();
          } else {
            evt.target.checked = false;
          }
        } else {
          await setBypassRequirements(evt.target.checked);
          currentBypassRequirementsVal = await getBypassRequirements();
        }
      }}>{$_("settings_general_toggle_bypassRequirementsCheck")}</Toggle
    >
  </div>
  <div>
    <Button
      class="flex-shrink border-solid rounded bg-white hover:bg-orange-400 text-sm text-slate-900 font-semibold px-5 py-2"
      on:click={async () => {
        const confirmed = await confirm(
          $_("settings_general_button_resetSettings_confirmation"),
        );
        if (confirmed) {
          const result = resetLauncherSettingsToDefaults();
          if (result) {
            // TODO - move these to a store method
            $VersionStore.activeVersionName = await getActiveVersion();
          }
        }
      }}>{$_("settings_general_button_resetSettings")}</Button
    >
  </div>
</div><|MERGE_RESOLUTION|>--- conflicted
+++ resolved
@@ -42,18 +42,13 @@
   let uninstallOldVersions = writable(false);
   let localeFontForDownload: Locale | undefined = undefined;
   let localeFontDownloading = false;
-<<<<<<< HEAD
   let isLinux = false;
-
-  onMount(async () => {
-    isLinux = (await platform()) === "linux";
-=======
   let initialized = false;
 
   onMount(async () => {
     keepGamesUpdated.set(await getAutoUpdateGames());
     uninstallOldVersions.set(await getAutoUninstallOldVersions());
->>>>>>> f58c71fe
+    isLinux = (await platform()) === "linux";
     currentInstallationDirectory = await getInstallationDirectory();
     for (const locale of AVAILABLE_LOCALES) {
       availableLocales = [
