<script lang="ts">
  import { openMainWindow } from "$lib/rpc/window";
  import { onMount } from "svelte";
  import logo from "$assets/images/icon.webp";
  import { folderPrompt } from "$lib/utils/file";
  import {
    deleteOldDataDirectory,
    getInstallationDirectory,
    oldDataDirectoryExists,
    setInstallationDirectory,
  } from "$lib/rpc/config";

  let currentProgress = 10;
  let currentStatusText = "Reading Settings";

  let installationDirSet = true;
  let stepError = undefined;
  let oldDataDirToClean = false;

  // Events
  onMount(async () => {
    currentStatusText = "Checking Directories";
    currentProgress = 15;
    // Check to see if the install dir has been setup or not
    const install_dir = await getInstallationDirectory();
    if (install_dir === null) {
      // Check to see if they have the old data directory, ask them if they'd like us to
      // remove it
      const hasOldDataDir = await oldDataDirectoryExists();
      if (hasOldDataDir) {
        oldDataDirToClean = true;
      }
      installationDirSet = false;
    } else {
      currentProgress = 25;
      finishSplash();
    }
  });

  async function selectInstallationFolder() {
    // If not -- let's ask the user to set one up
    // This is part of what allows for the user to install the games and such wherever they want
    currentStatusText = "Pick an Installation Folder";
    currentProgress = 25;
    const newInstallDir = await folderPrompt("Pick an Installation Folder");
    if (newInstallDir !== undefined) {
      const result = await setInstallationDirectory(newInstallDir);
      if (result !== null) {
        stepError = result;
      } else {
        installationDirSet = true;
        finishSplash();
      }
    }
  }

  async function finishSplash() {
    currentProgress = 50;
    currentStatusText = "Finishing Up";
    await new Promise((res) => setTimeout(res, 1000));
    currentProgress = 100;
    await new Promise((res) => setTimeout(res, 500));
<<<<<<< HEAD
    const errorClosing = await openMainWindow();
    if (errorClosing) {
=======
    const errorClosing = await closeSplashScreen();
    if (!errorClosing) {
>>>>>>> df3ef844
      currentStatusText = "Problem closing Splash";
    }
  }
</script>

<div class="content" data-tauri-drag-region>
  <div class="splash-logo no-pointer-events">
    <img src={logo} alt="" draggable="false" />
  </div>
  <div class="splash-contents no-pointer-events">
    {#if oldDataDirToClean}
      The old installation folder is no longer needed, delete it?
      <br />
      <span>
        <button
          class="splash-button pointer-events"
          on:click={() => {
            oldDataDirToClean = false;
            deleteOldDataDirectory();
          }}>Yes</button
        >
        <button
          class="splash-button pointer-events"
          on:click={() => {
            oldDataDirToClean = false;
          }}>No</button
        >
      </span>
    {:else if !installationDirSet}
      {#if stepError !== undefined}
        {stepError}
      {:else}
        No installation directory set!
      {/if}
      <br />
      <button
        class="splash-button pointer-events"
        on:click={selectInstallationFolder}>Set Install Folder</button
      >
    {:else}
      <div class="splash-status-text">{currentStatusText}</div>
    {/if}
  </div>
  <div class="splash-bar">
    <div class="splash-status-bar fg" style="width: {currentProgress}%" />
    <div class="splash-status-bar bg" />
  </div>
</div>

<style>
  @font-face {
    font-family: "Roboto Mono";
    src: url("/src/assets/fonts/Roboto_Mono/static/RobotoMono-Regular.ttf");
  }
  @font-face {
    font-family: "Roboto Mono";
    src: url("/src/assets/fonts/Roboto_Mono/static/RobotoMono-Bold.ttf");
    font-weight: 700;
  }

  .content {
    color: white;
    height: 100%;
    padding-top: 10px;
    padding-bottom: 10px;
  }

  .splash-contents {
    height: 35%;
    align-items: center;
    justify-content: center;
    font-family: "Roboto Mono", monospace;
    font-size: 10pt;
    text-align: center;
    padding-left: 10px;
    padding-right: 10px;
    display: flex;
    flex-direction: column;
  }

  .splash-bar {
    height: 10%;
  }

  .splash-logo {
    height: 50%;
  }

  .splash-logo img {
    object-fit: contain;
    height: 100%;
    width: 100%;
  }

  .splash-status-bar {
    width: 100%;
    height: 15px;
    margin-top: auto;
  }

  .splash-status-bar.bg {
    background-color: #775500;
    position: absolute;
  }
  .splash-status-bar.fg {
    background-color: #ffb807;
    position: absolute;
    z-index: 999;
  }

  .splash-button {
    margin-top: 5px;
    appearance: none;
    background-color: #ffb807;
    border-radius: 6px;
    box-sizing: border-box;
    color: #000;
    cursor: pointer;
    display: inline-block;
    font-family: "Roboto Mono", monospace;
    font-size: 8pt;
    font-weight: 700;
    position: relative;
    text-align: center;
    text-decoration: none;
    user-select: none;
    -webkit-user-select: none;
    touch-action: manipulation;
    vertical-align: middle;
    white-space: nowrap;
  }

  .splash-button:focus:not(:focus-visible):not(.focus-visible) {
    box-shadow: none;
    outline: none;
  }

  .splash-button:hover {
    background-color: #775500;
  }

  .splash-button:focus {
    outline: none;
  }

  .splash-button:active {
    background-color: #775500;
  }

  .no-pointer-events {
    pointer-events: none;
  }

  .pointer-events {
    pointer-events: auto;
  }
</style><|MERGE_RESOLUTION|>--- conflicted
+++ resolved
@@ -60,14 +60,9 @@
     await new Promise((res) => setTimeout(res, 1000));
     currentProgress = 100;
     await new Promise((res) => setTimeout(res, 500));
-<<<<<<< HEAD
     const errorClosing = await openMainWindow();
-    if (errorClosing) {
-=======
-    const errorClosing = await closeSplashScreen();
     if (!errorClosing) {
->>>>>>> df3ef844
-      currentStatusText = "Problem closing Splash";
+      currentStatusText = "Problem opening Launcher";
     }
   }
 </script>
