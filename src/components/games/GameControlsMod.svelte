<script lang="ts">
  import { revealItemInDir } from "@tauri-apps/plugin-opener";
  import IconArrowLeft from "~icons/mdi/arrow-left";
  import IconCog from "~icons/mdi/cog";
  import { join } from "@tauri-apps/api/path";
  import { createEventDispatcher, onDestroy, onMount } from "svelte";
  import { writeText } from "@tauri-apps/plugin-clipboard-manager";
  import { confirm } from "@tauri-apps/plugin-dialog";
  import {
    Button,
    Checkbox,
    Dropdown,
    DropdownItem,
    DropdownDivider,
    Helper,
    Indicator,
    Tooltip,
  } from "flowbite-svelte";
  import { platform } from "@tauri-apps/plugin-os";
  import {
    getInstallationDirectory,
    setCheckForLatestModVersion,
    getCheckForLatestModVersion,
  } from "$lib/rpc/config";
  import { _ } from "svelte-i18n";
  import { toastStore } from "$lib/stores/ToastStore";
  import {
    getInstalledMods,
    getLaunchModString,
    launchMod,
    openREPLForMod,
    resetModSettings,
    uninstallMod,
  } from "$lib/rpc/features";
  import { pathExists } from "$lib/rpc/util";
  import { getModSourcesData } from "$lib/rpc/cache";
  import {
    getModAssetUrl,
    isVersionSupportedOnPlatform,
  } from "$lib/features/mods";
  import { navigate } from "/src/router";
  import type { SupportedGame } from "$lib/rpc/bindings/SupportedGame";
  import type { ModInfo } from "$lib/rpc/bindings/ModInfo";
  import { getModInfo } from "$lib/rpc/bindings/utils/ModInfo";
<<<<<<< HEAD
  import { asJobType } from "$lib/job/jobs";
=======
  import { versionState } from "/src/state/VersionState.svelte";
>>>>>>> 9906e1a8

  let {
    activeGame,
    modName,
    modSource,
  }: { activeGame: SupportedGame; modName: string; modSource: string } =
    $props();

  let gameDataDir: string | undefined = undefined;
  let extractedAssetsDir: string | undefined = undefined;
  let settingsDir: string | undefined = $state(undefined);
  let savesDir: string | undefined = $state(undefined);
  let modVersionListSorted: string[] = $state([]);
  let modAssetUrlsSorted: string[] = $state([]);
  let currentlyInstalledVersion: string = $state("");
  let numberOfVersionsOutOfDate = $state(0);
  let userPlatform: string = platform();
  let checkForLatestModVersionChecked = $state(false);
  let modInfo: ModInfo | undefined = $state(undefined);

  async function addModFromUrl(url: string, modVersion: string) {
    navigate("/job/:job_type", {
      params: {
        job_type: asJobType("installModFromUrl"),
      },
      search: {
        activeGame: activeGame,
        modName: modName,
        modSourceName: modSource,
        modDownloadUrl: url,
        modVersion: modVersion,
      },
    });
  }

  onMount(async () => {
    checkForLatestModVersionChecked = await getCheckForLatestModVersion();
    modInfo = await getModInfo(modName, modSource);
    await initDirectories(modInfo);
    await sortModVersions(modInfo);
  });

  onDestroy(() => {
    versionState.displayModVersion = false;
    versionState.activeModVersionInfo.installedVersion = undefined;
    versionState.activeModVersionInfo.installed = true;
  });

  async function initDirectories(modInfo: ModInfo) {
    // TODO - why are name/source Options from rust, makes this code very cumbersome
    // these two values should be the bare minimum that can be guaranteed about the mod
    let installationDir = await getInstallationDirectory();
    if (installationDir !== null) {
      gameDataDir = await join(
        installationDir,
        "features",
        activeGame,
        "mods",
        modInfo.source ?? "",
        modInfo.name ?? "",
        "data",
      );
      extractedAssetsDir = await join(
        gameDataDir,
        "decompiler_out",
        activeGame,
      );
      settingsDir = await join(
        installationDir,
        "features",
        activeGame,
        "mods",
        modInfo.source ?? "",
        "_settings",
        modInfo.name ?? "",
        "OpenGOAL",
        activeGame,
        "settings",
      );
      if (!(await pathExists(settingsDir))) {
        settingsDir = undefined;
      }
      savesDir = await join(
        installationDir,
        "features",
        activeGame,
        "mods",
        modInfo.source ?? "",
        "_settings",
        modInfo.name ?? "",
        "OpenGOAL",
        activeGame,
        "saves",
      );
      if (!(await pathExists(savesDir))) {
        savesDir = undefined;
      }
    }
  }

  async function sortModVersions(modInfo: ModInfo) {
    // Get a list of available versions, this is how we see if we're on the latest!
    let sourceData = await getModSourcesData();
    let relevantSourceData = undefined;
    for (const [sourceUrl, sourceDataEntry] of Object.entries(sourceData)) {
      if (sourceDataEntry.sourceName === modInfo.source) {
        relevantSourceData = sourceDataEntry;
      }
    }

    modVersionListSorted = [];
    numberOfVersionsOutOfDate = 0;

    if (
      relevantSourceData !== undefined &&
      Object.keys(relevantSourceData.mods).includes(modInfo.name ?? "")
    ) {
      const mod = relevantSourceData.mods[modInfo.name ?? ""];
      if (mod !== undefined) {
        // ensure versions are sorted by date desc (newest first)
        let versions = mod.versions;
        versions.sort((a, b) => {
          return Date.parse(b.publishedDate) - Date.parse(a.publishedDate);
        });
        for (const version of versions) {
          if (
            isVersionSupportedOnPlatform(userPlatform, version) &&
            version.supportedGames !== null &&
            version.supportedGames.includes(activeGame)
          ) {
            modVersionListSorted = [...modVersionListSorted, version.version];
            const assetUrl = getModAssetUrl(userPlatform, version);
            if (assetUrl !== undefined) {
              modAssetUrlsSorted.push(assetUrl);
            }
          }
        }
      }
    }

    // get current installed version
    let installedMods = await getInstalledMods(activeGame);
    if (
      Object.keys(installedMods).includes(modInfo.source ?? "") &&
      Object.keys(installedMods[modInfo.source ?? ""]).includes(
        modInfo.name ?? "",
      )
    ) {
      currentlyInstalledVersion =
        installedMods[modInfo.source ?? ""][modInfo.name ?? ""];
      versionState.displayModVersion = true;
      versionState.activeModVersionInfo.installedVersion =
        currentlyInstalledVersion;
      versionState.activeModVersionInfo.installed = true;
    } else {
      versionState.displayModVersion = true;
      versionState.activeModVersionInfo.installedVersion = undefined;
      versionState.activeModVersionInfo.installed = false;
    }

    for (const version of modVersionListSorted) {
      if (version === currentlyInstalledVersion) {
        break;
      }
      numberOfVersionsOutOfDate++;
    }
  }

  async function toggleCheckForLatestModVersion() {
    checkForLatestModVersionChecked = !checkForLatestModVersionChecked;
    await setCheckForLatestModVersion(checkForLatestModVersionChecked);
  }
</script>

{#if modInfo && modInfo.name !== undefined && modInfo.source !== undefined}
  <div
    class="[margin-left:35%] p-3 rounded-lg flex flex-col justify-end items-end mt-auto [background-color:rgba(0,0,0,.5)]"
  >
    <h1
      class="tracking-tighter text-2xl font-bold pb-2 text-orange-500 text-outline pointer-events-none"
    >
      {modInfo.displayName}
    </h1>
    <h1
      class="tracking-tighter pb-2 font-bold text-outline text-justify [text-align-last:right]"
    >
      {modInfo.description}
    </h1>
    <p class="pb-2 text-outline">
      {$_("features_mods_tags")}: {modInfo.tags}
    </p>
    <p class="text-outline">
      {$_("features_mods_authors")}: {modInfo.authors}
    </p>
  </div>
  <div class="flex flex-col justify-end items-end mt-3">
    <div class="flex flex-row gap-2">
      <Button
        class="border-solid border-2 border-slate-900 rounded bg-slate-900 hover:bg-slate-800 text-sm text-white font-semibold px-5 py-2"
        onclick={async () => {
          navigate(`/:game_name/mods`, { params: { game_name: activeGame } });
        }}><IconArrowLeft />&nbsp;{$_("features_mods_go_back")}</Button
      >
      {#if currentlyInstalledVersion == "" && modVersionListSorted.length == 0}
        <!-- show disabled Install button if no version installed and we have no version list (offline) -->
        <Button
          class="border-solid border-2 border-slate-900 rounded bg-slate-900 hover:bg-slate-800 text-sm text-white font-semibold px-5 py-2"
          disabled>{$_("gameControls_button_install")}</Button
        >
      {:else if currentlyInstalledVersion == ""}
        <!-- show Install button if no version installed but we're online -->
        <Button
          class="border-solid border-2 border-slate-900 rounded bg-slate-900 hover:bg-slate-800 text-sm text-white font-semibold px-5 py-2"
          onclick={async () => {
            await addModFromUrl(modAssetUrlsSorted[0], modVersionListSorted[0]);
          }}>{$_("gameControls_button_install")}</Button
        >
      {:else if modVersionListSorted.length == 0 || modVersionListSorted[0] === currentlyInstalledVersion || !checkForLatestModVersionChecked}
        <!-- show Play button if we have no version list (offline), if we're up to date, or we dont want forced updates -->
        <Button
          class="border-solid border-2 border-slate-900 rounded bg-slate-900 hover:bg-slate-800 text-sm text-white font-semibold px-5 py-2"
          onclick={async () => {
            launchMod(activeGame, false, modName, modSource);
          }}>{$_("gameControls_button_play")}</Button
        >
      {:else}
        <!-- otherwise show Update button -->
        <Button
          class="border-solid border-2 border-slate-900 rounded bg-slate-900 hover:bg-slate-800 text-sm text-white font-semibold px-5 py-2"
          onclick={async () => {
            await addModFromUrl(modAssetUrlsSorted[0], modVersionListSorted[0]);
          }}>{$_("gameControls_update_mod")}</Button
        >
      {/if}
      {#if modVersionListSorted.length > 0}
        <Button
          class="relative text-center font-semibold focus:ring-0 focus:outline-none inline-flex items-center justify-center px-2 py-2 text-sm text-white border-solid border-2 border-slate-900 rounded bg-slate-900 hover:bg-slate-800"
        >
          {$_("features_mods_versions")}
          {#if numberOfVersionsOutOfDate > 0}
            <Indicator color="red" border size="xl" placement="top-right">
              <span class="text-xs font-bold">{numberOfVersionsOutOfDate}</span>
            </Indicator>
          {/if}
        </Button>
        <Dropdown
          simple
          trigger="hover"
          placement="top-end"
          class="!bg-slate-900 overflow-y-auto p-2 max-h-[300px] rounded-none"
        >
          <!-- wrap checkbox in div so that both box and text get tooltip -->
          <div id="checkbox_always_use_newest">
            <Checkbox
              color="orange"
              checked={checkForLatestModVersionChecked}
              onchange={toggleCheckForLatestModVersion}
            >
              {$_("gameControls_always_use_newest")}
            </Checkbox>
          </div>
          <Tooltip
            triggeredBy="#checkbox_always_use_newest"
            class="max-w-[300px]"
            >{$_("gameControls_always_use_newest_tooltip")}</Tooltip
          >
          <DropdownDivider />
          {#each modVersionListSorted as version, i}
            {#if version === currentlyInstalledVersion}
              <DropdownItem class="text-orange-400 w-full">
                {version}
                {$_("gameControls_active")}
              </DropdownItem>
            {:else}
              <DropdownItem
                class="w-full"
                onclick={async () => {
                  await addModFromUrl(modAssetUrlsSorted[i], version);
                }}>{version}</DropdownItem
              >
            {/if}
          {/each}
        </Dropdown>
      {/if}
      {#if currentlyInstalledVersion == ""}
        <!-- Disabled "advanced" button if not installed -->
        <Button
          class="text-center font-semibold focus:ring-0 focus:outline-none inline-flex items-center justify-center px-2 py-2 text-sm text-white border-solid border-2 border-slate-900 rounded bg-slate-900 hover:bg-slate-800"
          disabled
        >
          {$_("gameControls_button_advanced")}
        </Button>
      {:else}
        <Button
          class="text-center font-semibold focus:ring-0 focus:outline-none inline-flex items-center justify-center px-2 py-2 text-sm text-white border-solid border-2 border-slate-900 rounded bg-slate-900 hover:bg-slate-800"
        >
          {$_("gameControls_button_advanced")}
        </Button>
        <Dropdown
          simple
          trigger="hover"
          placement="top-end"
          class="!bg-slate-900 rounded-none **:w-full"
        >
          <DropdownItem
            onclick={async () => {
              launchMod(activeGame, true, modName, modSource);
            }}>{$_("gameControls_button_playInDebug")}</DropdownItem
          >
          <DropdownItem
            onclick={async () => {
              openREPLForMod(activeGame, modName, modSource);
            }}>{$_("gameControls_button_openREPL")}</DropdownItem
          >
          <DropdownDivider />
          <DropdownItem
            onclick={async () => {
              navigate("/job/:job_type", {
                params: {
                  job_type: asJobType("decompileMod"),
                },
                search: {
                  activeGame: activeGame,
                  modName: modName,
                  modSourceName: modSource,
                },
              });
            }}
            >{$_("gameControls_button_decompile")}
            <!-- NOTE - this is a bug in flowbite-svelte, it's not replacing the default class but just appending -->
            <Helper class="!text-neutral-400 !text-xs"
              >{$_("gameControls_button_decompile_helpText")}</Helper
            ></DropdownItem
          >
          <DropdownItem
            onclick={async () => {
              navigate("/job/:job_type", {
                params: {
                  job_type: asJobType("compileMod"),
                },
                search: {
                  activeGame: activeGame,
                  modName: modName,
                  modSourceName: modSource,
                },
              });
            }}
            >{$_("gameControls_button_compile")}
            <!-- NOTE - this is a bug in flowbite-svelte, it's not replacing the default class but just appending -->
            <Helper class="!text-neutral-400 !text-xs"
              >{$_("gameControls_button_compile_helpText")}
            </Helper></DropdownItem
          >
          <DropdownDivider />
          <DropdownItem
            onclick={async () => {
              if (gameDataDir) {
                await revealItemInDir(gameDataDir);
              }
            }}>{$_("gameControls_button_openGameFolder")}</DropdownItem
          >
          <DropdownItem
            onclick={async () => {
              if (extractedAssetsDir) {
                await revealItemInDir(extractedAssetsDir);
              }
            }}
            >{$_("gameControls_button_openExtractedAssetsFolder")}</DropdownItem
          >
        </Dropdown>
      {/if}
      {#if currentlyInstalledVersion == ""}
        <!-- Disabled cog/settings button if not installed -->
        <Button
          class="text-center font-semibold focus:ring-0 focus:outline-none inline-flex items-center justify-center px-2 py-2 text-sm text-white border-solid border-2 border-slate-900 rounded bg-slate-900 hover:bg-slate-800"
          disabled
        >
          <IconCog />
        </Button>
      {:else}
        <Button
          class="text-center font-semibold focus:ring-0 focus:outline-none inline-flex items-center justify-center px-2 py-2 text-sm text-white border-solid border-2 border-slate-900 rounded bg-slate-900 hover:bg-slate-800"
        >
          <IconCog />
        </Button>
        <Dropdown
          simple
          trigger="hover"
          placement="top-end"
          class="!bg-slate-900 **:w-full"
        >
          <!-- TODO - screenshot folder? how do we even configure where those go? -->
          {#if settingsDir}
            <DropdownItem
              onclick={async () => {
                if (settingsDir) {
                  await revealItemInDir(settingsDir);
                }
              }}>{$_("gameControls_button_openSettingsFolder")}</DropdownItem
            >
          {/if}
          {#if savesDir}
            <DropdownItem
              onclick={async () => {
                if (savesDir) {
                  await revealItemInDir(savesDir);
                }
              }}>{$_("gameControls_button_openSavesFolder")}</DropdownItem
            >
          {/if}
          {#if settingsDir || savesDir}
            <DropdownDivider />
          {/if}
          <DropdownItem
            onclick={async () => {
              const launchString = await getLaunchModString(
                activeGame,
                modName,
                modSource,
              );
              await writeText(launchString);
              toastStore.makeToast($_("toasts_copiedToClipboard"), "info");
            }}
            >{$_("gameControls_button_copyExecutableCommand")}<Helper
              class="!text-neutral-400 !text-xs"
              >{$_("gameControls_button_copyExecutableCommand_helpText_1")}<br
              />{$_(
                "gameControls_button_copyExecutableCommand_helpText_2",
              )}</Helper
            ></DropdownItem
          >
          <DropdownDivider />
          <DropdownItem
            onclick={async () => {
              await resetModSettings(activeGame, modName, modSource);
            }}>{$_("gameControls_button_resetSettings")}</DropdownItem
          >
          <DropdownItem
            onclick={async () => {
              // Get confirmation
              // TODO - probably move these confirms into the actual launcher itself
              const confirmed = await confirm(
                $_("gameControls_button_uninstall_confirmation"),
                { title: "OpenGOAL Launcher", kind: "warning" },
              );
              if (confirmed) {
                await uninstallMod(activeGame, modName, modSource);
                navigate(`/:game_name/mods`, {
                  params: { game_name: activeGame },
                });
              }
            }}
            >{$_("gameControls_button_uninstall")}<Helper
              class="!text-neutral-400 !text-xs"
              >{$_("gameControls_button_uninstall_helpText")}</Helper
            ></DropdownItem
          >
        </Dropdown>
      {/if}
    </div>
  </div>
{/if}<|MERGE_RESOLUTION|>--- conflicted
+++ resolved
@@ -42,11 +42,8 @@
   import type { SupportedGame } from "$lib/rpc/bindings/SupportedGame";
   import type { ModInfo } from "$lib/rpc/bindings/ModInfo";
   import { getModInfo } from "$lib/rpc/bindings/utils/ModInfo";
-<<<<<<< HEAD
   import { asJobType } from "$lib/job/jobs";
-=======
   import { versionState } from "/src/state/VersionState.svelte";
->>>>>>> 9906e1a8
 
   let {
     activeGame,
