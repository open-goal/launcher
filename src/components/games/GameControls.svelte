--- conflicted
+++ resolved
@@ -18,12 +18,9 @@
   import { getLaunchGameString, launchGame, openREPL } from "$lib/rpc/binaries";
   import { _ } from "svelte-i18n";
   import { navigate } from "svelte-navigator";
-<<<<<<< HEAD
   import { readTextFile, BaseDirectory } from '@tauri-apps/api/fs';
   import { listen } from '@tauri-apps/api/event';
-=======
   import { toastStore } from "$lib/stores/ToastStore";
->>>>>>> 02bf10c8
 
   export let activeGame: SupportedGame;
 
