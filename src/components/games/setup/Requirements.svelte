--- conflicted
+++ resolved
@@ -11,12 +11,8 @@
   import { _ } from "svelte-i18n";
   import { confirm } from "@tauri-apps/plugin-dialog";
   import { getInternalName, type SupportedGame } from "$lib/constants";
-<<<<<<< HEAD
-  import { type } from "@tauri-apps/plugin-os";
-=======
   import { arch, type } from "@tauri-apps/api/os";
   import { isMacOSVersion15OrAbove } from "$lib/rpc/util";
->>>>>>> f58c71fe
 
   export let activeGame: SupportedGame;
 
