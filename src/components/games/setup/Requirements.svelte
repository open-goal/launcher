--- conflicted
+++ resolved
@@ -28,12 +28,8 @@
   const dispatch = createEventDispatcher();
 
   onMount(async () => {
-<<<<<<< HEAD
     const architecture = await arch();
     const osType = await type();
-=======
-    isAVXMet = await isAVXRequirementMet();
->>>>>>> 6042f649
     isOpenGLMet = await isOpenGLRequirementMet(false);
     isDiskSpaceMet = await isDiskSpaceRequirementMet(
       getInternalName(activeGame),
@@ -49,7 +45,7 @@
         isMacOSVersionSufficient = await isMacOSVersion15OrAbove();
       }
     } else {
-      isAVXMet = await isAVXRequirementMet(false);
+      isAVXMet = await isAVXRequirementMet();
       if (osType == "Windows_NT") {
         isVCCInstalled = await isMinimumVCCRuntimeInstalled();
       }
