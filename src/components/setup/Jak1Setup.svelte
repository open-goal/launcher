--- conflicted
+++ resolved
@@ -1,5 +1,6 @@
 <script>
-  import { Link, navigate } from "svelte-routing";
+  import { onMount } from "svelte";
+  import { navigate } from "svelte-routing";
   import { filePrompt } from "$lib/utils/file";
   import { setInstallStatus } from "$lib/config";
   import { clearInstallLogs } from "$lib/utils/file";
@@ -70,21 +71,14 @@
 
     return res;
   }
-<<<<<<< HEAD
-=======
 
   onMount(async () => {
-    // TODO - in the future i want to save the requirements met in the settings.json store file so it doesnt need to be run every time
-    // then the requirements met function can check against the store data to avoid running the external bins each time
-    // gotta revise this in the future because this will still run the install process even if the user doesnt meet the requirements
-    await areRequirementsMet();
-    await installProcess();
+    // TODO - use (requirements met) conditional rendering below
+    // if requirements met: show setup button
+    // else: display which requirement isn't met (AVX/OpenGL/Both)
+    // await areRequirementsMet();
+    // await installProcess();
   });
-
-  function onClickBrowse() {
-    installProcess();
-  }
->>>>>>> ad044acd
 </script>
 
 <div class="content">
@@ -96,8 +90,5 @@
         Setup
       </button>
     {/if}
-    <!-- <Link to="/jak1">
-      <button class="btn">Cancel</button>
-    </Link> -->
   </div>
 </div>