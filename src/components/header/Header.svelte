<script lang="ts">
  import { getCurrentWebviewWindow } from "@tauri-apps/api/webviewWindow";
  import logo from "$assets/images/icon.webp";
  import { onMount } from "svelte";
  import { getVersion } from "@tauri-apps/api/app";
  import { Link } from "svelte-navigator";
  import IconWindowMinimize from "~icons/mdi/window-minimize";
  import IconWindowClose from "~icons/mdi/window-close";
  import { UpdateStore } from "$lib/stores/AppStore";
  import { isInDebugMode } from "$lib/utils/common";
  import {
    downloadOfficialVersion,
    getActiveVersion,
    listDownloadedVersions,
    removeOldVersions,
  } from "$lib/rpc/versions";
  import { getLatestOfficialRelease } from "$lib/utils/github";
  import { VersionStore } from "$lib/stores/VersionStore";
  import { exceptionLog, infoLog } from "$lib/rpc/logging";
  import { _ } from "svelte-i18n";
  import { toastStore } from "$lib/stores/ToastStore";
<<<<<<< HEAD
  const appWindow = getCurrentWebviewWindow();
=======
  import { getAutoUpdateGames, saveActiveVersionChange } from "$lib/rpc/config";
>>>>>>> f58c71fe

  let launcherVerison = null;

  async function downloadLatestVersion(version: string, url: String) {
    await downloadOfficialVersion(version, url);
    $UpdateStore.selectedTooling.updateAvailable = false;
    await saveOfficialVersionChange(version);
  }

  async function saveOfficialVersionChange(version) {
    const success = await saveActiveVersionChange(version);
    if (success) {
      $VersionStore.activeVersionName = version;
      toastStore.makeToast($_("toasts_savedToolingVersion"), "info");
    }
  }

  onMount(async () => {
    // Get current versions
    launcherVerison = `v${await getVersion()}`;
    $VersionStore.activeVersionName = await getActiveVersion();

    // Check for a launcher update
    // NOTE - the following code (checkUpdate) won't work unless you have `update` configuration
    // added to the tauri.conf.json
    if (!isInDebugMode()) {
      // TODO - migrate!
      // const updateResult = await checkUpdate();
      // if (updateResult.shouldUpdate) {
      //   // TODO - store methods to clean this up
      //   let changeLog = [];
      //   try {
      //     changeLog = JSON.parse(updateResult.manifest.body);
      //   } catch (e) {
      //     exceptionLog(
      //       `Could not parse changelog JSON from release metadata - ${JSON.stringify(
      //         updateResult,
      //       )}`,
      //       e,
      //     );
      //   }
      //   $UpdateStore.launcher = {
      //     updateAvailable: true,
      //     versionNumber: updateResult.manifest.version,
      //     date: updateResult.manifest.date,
      //     changeLog: changeLog,
      //   };
      //   infoLog(`Launcher Update Available`);
      // } else {
      //   $UpdateStore.launcher = {
      //     updateAvailable: false,
      //     versionNumber: null,
      //     date: null,
      //     changeLog: [],
      //   };
      //   infoLog(`Launcher is up to date - ${JSON.stringify(updateResult)}`);
      // }
    }

    await checkIfLatestVersionInstalled();
  });

  async function checkIfLatestVersionInstalled() {
    const latestToolingVersion = await getLatestOfficialRelease();
    if (
      latestToolingVersion !== undefined &&
      $VersionStore.activeVersionName !== latestToolingVersion.version
    ) {
      // Check that we havn't already downloaded it
      let alreadyHaveRelease = false;
      const downloadedOfficialVersions = await listDownloadedVersions();
      for (const releaseVersion of downloadedOfficialVersions) {
        if (releaseVersion === latestToolingVersion.version) {
          alreadyHaveRelease = true;
          break;
        }
      }
      if (!alreadyHaveRelease) {
        let shouldAutoUpdate = await getAutoUpdateGames();
        if (shouldAutoUpdate) {
          await downloadLatestVersion(
            latestToolingVersion.version,
            latestToolingVersion.downloadUrl,
          );
          await removeOldVersions();

          location.reload(); // TODO! this is hacky, when i refactor this will be done automatically
        }

        $UpdateStore.selectedTooling = {
          updateAvailable: true,
          versionNumber: latestToolingVersion.version,
        };
      }
    }
  }
</script>

<header
  class="flex flex-row grow-0 shrink-0 basis-1/10 bg-[#101010] pl-2 pr-4 pt-1 pb-1 items-center z-10"
  data-tauri-drag-region
>
  <div
    class="flex flex-row shrink-0 items-center space-x-2 pointer-events-none"
  >
    <img
      class="h-8"
      src={logo}
      alt="OpenGOAL logo"
      aria-label="OpenGOAL logo"
    />
    <p class="font-black text-white tracking-tight text-lg">OpenGOAL</p>
  </div>
  <div class="border-l shrink-0 border-[#9f9f9f] h-8 m-2" />
  <div class="flex flex-col shrink-0 text-neutral-500 mr-2 pointer-events-none">
    <p class="font-mono text-sm">{$_("header_launcherVersionLabel")}</p>
    <p class="font-mono text-sm">{$_("header_toolingVersionLabel")}</p>
  </div>
  <div
    class="flex flex-col text-neutral-300 mr-2 pointer-events-none max-w-[250px]"
  >
    <p class="font-mono text-sm truncate-text">
      {launcherVerison === null ? "not set!" : launcherVerison}
    </p>
    <p class="font-mono text-sm truncate-text">
      {$VersionStore.activeVersionName === null
        ? "not set!"
        : $VersionStore.activeVersionName}
    </p>
  </div>
  <div
    class="flex flex-col text-orange-500 pointer-events-none overflow-hidden"
  >
    <p
      class="font-mono text-sm truncate-text hover:text-orange-300 {$UpdateStore
        .launcher.updateAvailable
        ? 'pointer-events-auto'
        : 'invisible pointer-events-none'}"
    >
      <Link class="font-mono" to="/update"
        >>&nbsp;{$_("header_updateAvailable")}</Link
      >
    </p>
    <p
      class="font-mono text-sm truncate-text hover:text-orange-300 {$UpdateStore
        .selectedTooling.updateAvailable
        ? 'pointer-events-auto'
        : 'invisible pointer-events-none'}"
    >
      <Link class="font-mono " to="/settings/versions"
        >>&nbsp;{$_("header_updateAvailable")}</Link
      >
    </p>
  </div>
  <div class="flex shrink-0 space-x-4 text-xl ml-auto">
    <button class="hover:text-amber-600" on:click={() => appWindow.minimize()}>
      <IconWindowMinimize />
    </button>
    <button class="hover:text-red-600" on:click={() => appWindow.close()}>
      <IconWindowClose />
    </button>
  </div>
</header><|MERGE_RESOLUTION|>--- conflicted
+++ resolved
@@ -19,11 +19,7 @@
   import { exceptionLog, infoLog } from "$lib/rpc/logging";
   import { _ } from "svelte-i18n";
   import { toastStore } from "$lib/stores/ToastStore";
-<<<<<<< HEAD
-  const appWindow = getCurrentWebviewWindow();
-=======
   import { getAutoUpdateGames, saveActiveVersionChange } from "$lib/rpc/config";
->>>>>>> f58c71fe
 
   let launcherVerison = null;
 
