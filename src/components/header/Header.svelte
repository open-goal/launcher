<script lang="ts">
  import { getCurrentWebviewWindow } from "@tauri-apps/api/webviewWindow";
  import logo from "$assets/images/icon.webp";
  import { onMount } from "svelte";
  import { getVersion } from "@tauri-apps/api/app";
  import IconWindowMinimize from "~icons/mdi/window-minimize";
  import IconWindowClose from "~icons/mdi/window-close";
  import { UpdateStore } from "$lib/stores/AppStore";
  import { isInDebugMode } from "$lib/utils/common";
  import {
    downloadOfficialVersion,
    getActiveVersion,
    listDownloadedVersions,
    removeOldVersions,
  } from "$lib/rpc/versions";
  import { getLatestOfficialRelease } from "$lib/utils/github";
  import { VersionStore } from "$lib/stores/VersionStore";
  import { _ } from "svelte-i18n";
  import { toastStore } from "$lib/stores/ToastStore";
  import { getAutoUpdateGames, saveActiveVersionChange } from "$lib/rpc/config";
  import { check } from "@tauri-apps/plugin-updater";
  import { warnLog } from "$lib/rpc/logging";

  let launcherVersion: string | null = null;
  let launcherUpdateAvailable = false;
  const appWindow = getCurrentWebviewWindow();

  async function downloadLatestVersion(
    version: string,
    url: String | undefined,
  ) {
    if (url === undefined) {
      warnLog("can't download latest version with an undefined url");
      return;
    }
    await downloadOfficialVersion(version, url);
    $UpdateStore.selectedTooling.updateAvailable = false;
    await saveOfficialVersionChange(version);
  }

  async function saveOfficialVersionChange(version: string) {
    const success = await saveActiveVersionChange(version);
    if (success) {
      $VersionStore.activeVersionName = version;
      toastStore.makeToast($_("toasts_savedToolingVersion"), "info");
    }
  }

  onMount(async () => {
    // Get current versions
    launcherVersion = `v${await getVersion()}`;
    $VersionStore.activeVersionName = await getActiveVersion();

    // Check for a launcher update
    if (!isInDebugMode()) {
      const update = await check();
      if (update) {
        launcherUpdateAvailable = true;
      }
    }
    await checkIfLatestVersionInstalled();
  });

  async function checkIfLatestVersionInstalled() {
    const latestToolingVersion = await getLatestOfficialRelease();
    if (
      latestToolingVersion !== undefined &&
      $VersionStore.activeVersionName !== latestToolingVersion.version
    ) {
      // Check that we havn't already downloaded it
      let alreadyHaveRelease = false;
      const downloadedOfficialVersions = await listDownloadedVersions();
      for (const releaseVersion of downloadedOfficialVersions) {
        if (releaseVersion === latestToolingVersion.version) {
          alreadyHaveRelease = true;
          break;
        }
      }
      if (!alreadyHaveRelease) {
        let shouldAutoUpdate = await getAutoUpdateGames();
        if (shouldAutoUpdate) {
          await downloadLatestVersion(
            latestToolingVersion.version,
            latestToolingVersion.downloadUrl,
          );
          await removeOldVersions();

          location.reload(); // TODO! this is hacky, when i refactor this will be done automatically
        }

        $UpdateStore.selectedTooling = {
          updateAvailable: true,
          versionNumber: latestToolingVersion.version,
        };
      }
    }
  }
</script>

<header
  class="flex flex-row grow-0 shrink-0 bg-[#101010] pl-2 pr-4 pt-1 pb-1 items-center z-10"
  data-tauri-drag-region
>
  <div
    class="flex flex-row shrink-0 items-center space-x-2 pointer-events-none"
  >
    <img
      class="h-8"
      src={logo}
      alt="OpenGOAL logo"
      aria-label="OpenGOAL logo"
    />
    <p class="font-black text-white tracking-tight text-lg">OpenGOAL</p>
  </div>
  <div class="border-l shrink-0 border-[#9f9f9f] h-8 m-2"></div>
  <div class="flex flex-col shrink-0 text-neutral-500 mr-2 pointer-events-none">
    <p class="font-mono text-sm">{$_("header_launcherVersionLabel")}</p>
    <p class="font-mono text-sm">{$_("header_toolingVersionLabel")}</p>
  </div>
  <div
    class="flex flex-col text-neutral-300 mr-2 pointer-events-none max-w-[250px]"
  >
    <p class="font-mono text-sm">
      {launcherVersion}
    </p>
    <p class="font-mono text-sm">
      {$VersionStore.activeVersionName === null
        ? $_("header_toolingNotSet")
        : $VersionStore.activeVersionName}
    </p>
  </div>
<<<<<<< HEAD
  {#if $UpdateStore.selectedTooling.updateAvailable}
    <a
      class="font-mono text-sm mt-5 text-orange-500 hover:text-orange-300"
      href="/settings/versions"
      >>&nbsp;{$_("header_updateAvailable")}
    </a>
  {/if}
=======
  <div
    class="flex flex-col text-neutral-300 mr-2 pointer-events-none max-w-[250px]"
  >
    <Link
      class={`font-mono text-sm text-orange-500 hover:text-orange-300 ${launcherUpdateAvailable ? "pointer-events-auto" : "invisible pointer-events-none"}`}
      to="/update/launcher"
      >&gt;&nbsp;{$_("header_updateAvailable")}
    </Link>
    <Link
      class={`font-mono text-sm text-orange-500 hover:text-orange-300  ${$UpdateStore.selectedTooling.updateAvailable ? "pointer-events-auto" : "invisible pointer-events-none"}`}
      to="/settings/versions"
      >&gt;&nbsp;{$_("header_updateAvailable")}
    </Link>
  </div>
>>>>>>> e7fe92d9
  <div class="flex shrink-0 space-x-4 text-xl ml-auto">
    <button class="hover:text-amber-600" on:click={() => appWindow.minimize()}>
      <IconWindowMinimize />
    </button>
    <button class="hover:text-red-600" on:click={() => appWindow.close()}>
      <IconWindowClose />
    </button>
  </div>
</header><|MERGE_RESOLUTION|>--- conflicted
+++ resolved
@@ -129,30 +129,20 @@
         : $VersionStore.activeVersionName}
     </p>
   </div>
-<<<<<<< HEAD
-  {#if $UpdateStore.selectedTooling.updateAvailable}
-    <a
-      class="font-mono text-sm mt-5 text-orange-500 hover:text-orange-300"
-      href="/settings/versions"
-      >>&nbsp;{$_("header_updateAvailable")}
-    </a>
-  {/if}
-=======
   <div
     class="flex flex-col text-neutral-300 mr-2 pointer-events-none max-w-[250px]"
   >
-    <Link
+    <a
       class={`font-mono text-sm text-orange-500 hover:text-orange-300 ${launcherUpdateAvailable ? "pointer-events-auto" : "invisible pointer-events-none"}`}
-      to="/update/launcher"
+      href="/update/launcher"
       >&gt;&nbsp;{$_("header_updateAvailable")}
-    </Link>
-    <Link
+    </a>
+    <a
       class={`font-mono text-sm text-orange-500 hover:text-orange-300  ${$UpdateStore.selectedTooling.updateAvailable ? "pointer-events-auto" : "invisible pointer-events-none"}`}
-      to="/settings/versions"
+      href="/settings/versions"
       >&gt;&nbsp;{$_("header_updateAvailable")}
-    </Link>
+    </a>
   </div>
->>>>>>> e7fe92d9
   <div class="flex shrink-0 space-x-4 text-xl ml-auto">
     <button class="hover:text-amber-600" on:click={() => appWindow.minimize()}>
       <IconWindowMinimize />
