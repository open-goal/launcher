--- conflicted
+++ resolved
@@ -1,4 +1,3 @@
-<<<<<<< HEAD
 <script lang="ts">
   import { useLocation } from "svelte-navigator";
   import { isGameInstalled } from "$lib/rpc/config";
@@ -8,14 +7,17 @@
   import jak2Background from "$assets/images/background-jak2.webp";
   import jak3InProgressVid from "$assets/videos/jak3-dev.mp4";
   import jak3InProgressPoster from "$assets/videos/jak3-poster.png";
+  import { platform } from "@tauri-apps/api/os";
 
   const location = useLocation();
   $: $location.pathname, updateStyle();
 
   let style = "absolute object-fill h-screen brightness-75";
   let jak1Image = "";
+  let onWindows = false;
 
   onMount(async () => {
+    onWindows = (await platform()) === "win32";
     const unlistenInstalled = await listen("gameInstalled", (event) => {
       updateStyle();
     });
@@ -56,76 +58,6 @@
 {:else if $location.pathname == "/jak2"}
   <img class={style} src={jak2Background} />
 {:else if $location.pathname == "/jak3"}
-  <video
-    class={style}
-    poster={jak3InProgressPoster}
-    src={jak3InProgressVid}
-    autoplay
-    muted
-    loop
-  />
-{/if}
-=======
-<script lang="ts">
-  import { useLocation } from "svelte-navigator";
-  import { isGameInstalled } from "$lib/rpc/config";
-  import { onMount } from "svelte";
-  import { listen } from "@tauri-apps/api/event";
-  import { getFurthestGameMilestone } from "$lib/rpc/game";
-  import jak2Background from "$assets/images/background-jak2.webp";
-  import jak3InProgressVid from "$assets/videos/jak3-dev.mp4";
-  import jak3InProgressPoster from "$assets/videos/jak3-poster.png";
-  import { platform } from "@tauri-apps/api/os";
-
-  const location = useLocation();
-  $: $location.pathname, updateStyle();
-
-  let style = "absolute object-fill h-screen brightness-75";
-  let jak1Image = "";
-  let onWindows = false;
-
-  onMount(async () => {
-    onWindows = (await platform()) === "win32";
-    const unlistenInstalled = await listen("gameInstalled", (event) => {
-      updateStyle();
-    });
-    const unlistenUninstalled = await listen("gameUninstalled", (event) => {
-      updateStyle();
-    });
-    // TODO - call this if the game is closed as well
-    const jak1_milestone = await getFurthestGameMilestone("jak1");
-    jak1Image = `/images/jak1/${jak1_milestone}.jpg`;
-  });
-
-  async function updateStyle(): Promise<void> {
-    let newStyle = "absolute object-fill h-screen brightness-75";
-    let pathname = $location.pathname;
-    if (pathname === "/jak1" || pathname === "/") {
-      if (!(await isGameInstalled("jak1"))) {
-        newStyle += " grayscale";
-      }
-    } else if (pathname === "/jak2") {
-      if (!(await isGameInstalled("jak2"))) {
-        newStyle += " grayscale";
-      }
-    } else if (pathname === "/jak3") {
-      if (!(await isGameInstalled("jak3"))) {
-        newStyle += " grayscale";
-      }
-    } else if (pathname === "/jakx") {
-      if (!(await isGameInstalled("jakx"))) {
-        newStyle += " grayscale";
-      }
-    }
-    style = newStyle;
-  }
-</script>
-
-{#if $location.pathname == "/jak1" || $location.pathname == "/"}
-  <img class={style} src={jak1Image} />
-{:else if $location.pathname == "/jak2"}
-  <img class={style} src={jak2Background} />
-{:else if $location.pathname == "/jak3"}
   {#if onWindows}
     <video
       class={style}
@@ -138,5 +70,4 @@
   {:else}
     <img class={style} src={jak3InProgressPoster} />
   {/if}
-{/if}
->>>>>>> 6584696e
+{/if}