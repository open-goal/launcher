--- conflicted
+++ resolved
@@ -55,21 +55,14 @@
   return errMsg;
 }
 
-<<<<<<< HEAD
 export async function setFlatpakInstallationDirectory(): Promise<
   string | null
 > {
   return await invoke_rpc("set_flatpak_install_directory", {}, () => null);
 }
 
-export async function isAVXRequirementMet(
-  force: boolean,
-): Promise<boolean | undefined> {
-  return await invoke_rpc("is_avx_requirement_met", { force }, () => undefined);
-=======
 export async function isAVXRequirementMet(): Promise<boolean | undefined> {
   return await invoke_rpc("is_avx_requirement_met", {}, () => undefined);
->>>>>>> f58c71fe
 }
 
 export async function isOpenGLRequirementMet(
