--- conflicted
+++ resolved
@@ -121,13 +121,7 @@
 }
 
 export async function getBypassRequirements(): Promise<boolean> {
-<<<<<<< HEAD
-  try {
-    return await invoke("get_bypass_requirements", {});
-  } catch (e) {
-    exceptionLog("Unable to get bypress requirements setting", e);
-    return false;
-  }
+  return await invoke_rpc("get_bypass_requirements", {}, () => false);
 }
 
 export async function getEnabledTexturePacks(
@@ -167,7 +161,4 @@
   } catch (e) {
     exceptionLog("Unable to set currently enabled texture packs", e);
   }
-=======
-  return await invoke_rpc("get_bypass_requirements", {}, () => false);
->>>>>>> bc25fc57
 }