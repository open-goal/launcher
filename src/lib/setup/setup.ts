--- conflicted
+++ resolved
@@ -268,7 +268,6 @@
   }
 }
 
-<<<<<<< HEAD
 export async function decompileFromFile(activeGame: SupportedGame) {
   const isoPath = await join(
     await appDir(),
@@ -287,7 +286,8 @@
     getInternalName(activeGame)
   );
   await compileGame(isoPath);
-=======
+}
+
 export async function uninstallGame(game: SupportedGame) {
   const dataDir = await join(await appDir(), "data");
   try {
@@ -296,10 +296,10 @@
     const t2 = await join(dataDir, "out", getInternalName(game));
     const targets = [t0, t1, t2];
     for (const target of targets) {
+      console.log("Deleting folder: ", target);
       await removeDir(target, { recursive: true });
     }
   } catch (error) {
     console.error(error);
   }
->>>>>>> 08fe0081
 }