--- conflicted
+++ resolved
@@ -1,11 +1,7 @@
 <script>
   // Assets
   import bgVideo from "$assets/videos/background.mp4";
-<<<<<<< HEAD
-  import bgPoster from "$assets/images/village1.webp";
-=======
   import bgVideoPoster from "$assets/images/background-jak1-fallback.webp";
->>>>>>> 2aa1d71a
   // Other Imports
   import { onMount } from "svelte";
   import { Router, Route } from "svelte-navigator";
@@ -76,7 +72,7 @@
 <Router>
   <div class="container h-screen max-w-none">
     <!-- TODO - pass background component current active game -->
-    <Background {bgVideo} {bgPoster} />
+    <Background {bgVideo} {bgVideoPoster} />
     <Header />
     <Sidebar />
     <Route path="/" component={Game} primary={false} let:params />
