--- conflicted
+++ resolved
@@ -13,12 +13,9 @@
 import UpdateLauncher from "./routes/UpdateLauncher.svelte";
 // @ts-ignore
 import Layout from "./routes/layouts/Layout.svelte";
-<<<<<<< HEAD
 // @ts-ignore
 import Job from "./routes/Job.svelte";
-=======
 import { versionState } from "./state/VersionState.svelte";
->>>>>>> 9906e1a8
 
 export const { p, navigate, isActive, route } = createRouter({
   "/": Game,
